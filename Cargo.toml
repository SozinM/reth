[workspace]
members = [
    "bin/reth/",
    "crates/blockchain-tree/",
    "crates/config/",
    "crates/consensus/auto-seal/",
    "crates/consensus/beacon/",
    "crates/consensus/beacon-core/",
    "crates/consensus/common/",
    "crates/ethereum-forks/",
    "crates/interfaces/",
    "crates/metrics/",
    "crates/metrics/metrics-derive/",
    "crates/net/common/",
    "crates/net/discv4/",
    "crates/net/discv5/",
    "crates/net/dns/",
    "crates/net/downloaders/",
    "crates/net/ecies/",
    "crates/net/eth-wire/",
    "crates/net/nat/",
    "crates/net/network/",
    "crates/net/network-api/",
    "crates/payload/basic/",
    "crates/payload/builder/",
    "crates/payload/ethereum/",
    "crates/payload/optimism/",
    "crates/payload/validator/",
    "crates/primitives/",
    "crates/prune/",
    "crates/revm/",
    "crates/rpc/ipc/",
    "crates/rpc/rpc/",
    "crates/rpc/rpc-api/",
    "crates/rpc/rpc-builder/",
    "crates/rpc/rpc-engine-api/",
    "crates/rpc/rpc-testing-util/",
    "crates/rpc/rpc-types/",
    "crates/rpc/rpc-types-compat/",
    "crates/node-ethereum/",
    "crates/node-builder/",
    "crates/node-optimism/",
    "crates/node-core/",
    "crates/node-api/",
    "crates/snapshot/",
    "crates/stages/",
    "crates/storage/codecs/",
    "crates/storage/codecs/derive/",
    "crates/storage/db/",
    "crates/storage/libmdbx-rs/",
    "crates/storage/libmdbx-rs/mdbx-sys/",
    "crates/storage/nippy-jar/",
    "crates/storage/provider/",
    "crates/tasks/",
    "crates/tokio-util/",
    "crates/tracing/",
    "crates/transaction-pool/",
    "crates/trie/",
    "examples/",
    "examples/additional-rpc-namespace-in-cli/",
    "examples/beacon-api-sse/",
    "examples/cli-extension-event-hooks/",
    "examples/custom-node/",
    "examples/custom-payload-builder/",
    "examples/manual-p2p/",
    "examples/rpc-db/",
    "examples/trace-transaction-cli/",
    "examples/polygon-p2p/",
    "testing/ef-tests/",
]
default-members = ["bin/reth"]

# Explicitly set the resolver to version 2, which is the default for packages with edition >= 2021
# https://doc.rust-lang.org/edition-guide/rust-2021/default-cargo-resolver.html
resolver = "2"

[workspace.lints]
rust.missing_debug_implementations = "warn"
rust.missing_docs = "warn"
rust.unreachable_pub = "warn"
rustdoc.all = "warn"
rust.unused_must_use = "deny"
rust.rust_2018_idioms = "deny"

[workspace.package]
version = "0.1.0-alpha.21"
edition = "2021"
rust-version = "1.75"
license = "MIT OR Apache-2.0"
homepage = "https://paradigmxyz.github.io/reth"
repository = "https://github.com/paradigmxyz/reth"
exclude = [".github/"]

# Meant for testing - all optimizations, but with debug assertions and overflow checks.
[profile.hivetests]
inherits = "test"
opt-level = 3
lto = "thin"

[profile.release]
lto = "thin"
strip = "debuginfo"

# Like release, but with full debug symbols. Useful for e.g. `perf`.
[profile.debug-fast]
inherits = "release"
strip = "none"
debug = true

[profile.maxperf]
inherits = "release"
lto = "fat"
codegen-units = 1
incremental = false

[workspace.dependencies]
# reth
reth = { path = "bin/reth" }
reth-auto-seal-consensus = { path = "crates/consensus/auto-seal" }
reth-basic-payload-builder = { path = "crates/payload/basic" }
reth-beacon-consensus = { path = "crates/consensus/beacon" }
reth-beacon-consensus-core = { path = "crates/consensus/beacon-core" }
reth-blockchain-tree = { path = "crates/blockchain-tree" }
reth-codecs = { path = "crates/storage/codecs" }
reth-config = { path = "crates/config" }
reth-consensus-common = { path = "crates/consensus/common" }
reth-db = { path = "crates/storage/db" }
reth-discv4 = { path = "crates/net/discv4" }
reth-discv5 = { path = "crates/net/discv5" }
reth-dns-discovery = { path = "crates/net/dns" }
reth-node-builder = { path = "crates/node-builder" }
reth-node-ethereum = { path = "crates/node-ethereum" }
reth-node-optimism = { path = "crates/node-optimism" }
reth-node-core = { path = "crates/node-core" }
reth-node-api = { path = "crates/node-api" }
reth-downloaders = { path = "crates/net/downloaders" }
reth-ecies = { path = "crates/net/ecies" }
reth-eth-wire = { path = "crates/net/eth-wire" }
reth-ethereum-forks = { path = "crates/ethereum-forks" }
reth-ethereum-payload-builder = { path = "crates/payload/ethereum" }
reth-optimism-payload-builder = { path = "crates/payload/optimism" }
reth-interfaces = { path = "crates/interfaces" }
reth-ipc = { path = "crates/rpc/ipc" }
reth-libmdbx = { path = "crates/storage/libmdbx-rs" }
reth-mdbx-sys = { path = "crates/storage/libmdbx-rs/mdbx-sys" }
reth-metrics = { path = "crates/metrics" }
reth-metrics-derive = { path = "crates/metrics/metrics-derive" }
reth-net-common = { path = "crates/net/common" }
reth-net-nat = { path = "crates/net/nat" }
reth-network = { path = "crates/net/network" }
reth-network-api = { path = "crates/net/network-api" }
reth-nippy-jar = { path = "crates/storage/nippy-jar" }
reth-payload-builder = { path = "crates/payload/builder" }
reth-payload-validator = { path = "crates/payload/validator" }
reth-primitives = { path = "crates/primitives" }
reth-provider = { path = "crates/storage/provider" }
reth-prune = { path = "crates/prune" }
reth-revm = { path = "crates/revm" }
reth-rpc = { path = "crates/rpc/rpc" }
reth-rpc-api = { path = "crates/rpc/rpc-api" }
reth-rpc-api-testing-util = { path = "crates/rpc/rpc-testing-util" }
reth-rpc-builder = { path = "crates/rpc/rpc-builder" }
reth-rpc-engine-api = { path = "crates/rpc/rpc-engine-api" }
reth-rpc-types = { path = "crates/rpc/rpc-types" }
reth-rpc-types-compat = { path = "crates/rpc/rpc-types-compat" }
reth-snapshot = { path = "crates/snapshot" }
reth-stages = { path = "crates/stages" }
reth-tasks = { path = "crates/tasks" }
reth-tokio-util = { path = "crates/tokio-util" }
reth-tracing = { path = "crates/tracing" }
reth-transaction-pool = { path = "crates/transaction-pool" }
reth-trie = { path = "crates/trie" }

# revm
revm = { version = "6.1.0", features = ["std", "secp256k1"], default-features = false }
revm-primitives = { version = "2.1.0", features = ["std"], default-features = false }
revm-inspectors = { git = "https://github.com/paradigmxyz/evm-inspectors", rev = "75a187b" }

# eth
alloy-chains = { version = "0.1", feature = ["serde", "rlp", "arbitrary"] }
alloy-primitives = "0.6"
alloy-dyn-abi = "0.6"
alloy-sol-types = "0.6"
alloy-rlp = "0.3"
alloy-trie = "0.3"
alloy-rpc-types = { git = "https://github.com/alloy-rs/alloy", rev = "76c70fb" }
alloy-rpc-trace-types = { git = "https://github.com/alloy-rs/alloy", rev = "76c70fb" }
alloy-rpc-engine-types = { git = "https://github.com/alloy-rs/alloy", rev = "76c70fb" }
alloy-genesis = { git = "https://github.com/alloy-rs/alloy", rev = "76c70fb" }
alloy-node-bindings = { git = "https://github.com/alloy-rs/alloy", rev = "76c70fb" }
alloy-eips = { git = "https://github.com/alloy-rs/alloy", rev = "76c70fb" }
ethers-core = { version = "2.0", default-features = false }
ethers-providers = { version = "2.0", default-features = false }
ethers-signers = { version = "2.0", default-features = false }
ethers-middleware = { version = "2.0", default-features = false }
discv5 = { version = "0.3" }
# Fork of rust-igd with ipv6 support
igd-next = "0.14.3"

# js
boa_engine = "0.17"
boa_gc = "0.17"

# misc
aquamarine = "0.5"
bytes = "1.5"
bitflags = "2.4"
clap = "4"
derive_more = "0.99.17"
eyre = "0.6"
tracing = "0.1.0"
tracing-appender = "0.2"
thiserror = "1.0"
serde_json = "1.0.94"
serde = { version = "1.0", default-features = false }
humantime-serde = "1.1"
rand = "0.8.5"
schnellru = "0.2"
strum = "0.26"
rayon = "1.7"
itertools = "0.12"
parking_lot = "0.12"
metrics = "0.21.1" # Needed for `metrics-macro` to resolve the crate using `::metrics` notation
hex-literal = "0.4"
once_cell = "1.17"
syn = "2.0"
<<<<<<< HEAD
ahash = "0.8.6"
nybbles = "0.1"
smallvec = "1.13.1"
=======
nybbles = "0.2.1"
smallvec = "1.13"
>>>>>>> 45597170

# proc-macros
proc-macro2 = "1.0"
quote = "1.0"

# tokio
tokio-stream = "0.1.11"
tokio = { version = "1.21", default-features = false }
tokio-util = { version = "0.7.4", features = ["codec"] }

# async
async-trait = "0.1.68"
futures = "0.3.26"
pin-project = "1.0.12"
futures-util = "0.3.25"

# rpc
jsonrpsee = { version = "0.20" }
jsonrpsee-core = { version = "0.20" }
jsonrpsee-types = { version = "0.20" }

# crypto
secp256k1 = { version = "0.27.0", default-features = false, features = [
    "global-context",
    "rand-std",
    "recovery",
] }
enr = { version = "0.9", default-features = false, features = ["k256"] }

# for eip-4844
c-kzg = "0.4.2"

# config
confy = "0.6"
toml = "0.8"

# misc-testing
arbitrary = "1.3"
assert_matches = "1.5.0"
tempfile = "3.8"
criterion = "0.5"
pprof = "0.13"
proptest = "1.4"
proptest-derive = "0.4"
serial_test = "3"
similar-asserts = "1.5.0"
test-fuzz = "5"

[workspace.metadata.cargo-udeps.ignore]
# ignored because this is mutually exclusive with the optimism payload builder via feature flags
normal = ["reth-ethereum-payload-builder", "reth-node-ethereum"]<|MERGE_RESOLUTION|>--- conflicted
+++ resolved
@@ -224,14 +224,8 @@
 hex-literal = "0.4"
 once_cell = "1.17"
 syn = "2.0"
-<<<<<<< HEAD
-ahash = "0.8.6"
-nybbles = "0.1"
-smallvec = "1.13.1"
-=======
 nybbles = "0.2.1"
 smallvec = "1.13"
->>>>>>> 45597170
 
 # proc-macros
 proc-macro2 = "1.0"

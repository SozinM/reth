--- conflicted
+++ resolved
@@ -150,11 +150,7 @@
         self.cursor_collect_with_capacity(cursor, range, capacity)
     }
 
-<<<<<<< HEAD
-    fn cursor_collect_with_capacity<T: Table, R>(
-=======
     fn cursor_collect_with_capacity<T: Table<Key = u64>>(
->>>>>>> ac36fa96
         &self,
         cursor: &mut impl DbCursorRO<T>,
         range: impl RangeBounds<T::Key>,
@@ -297,13 +293,8 @@
         self.static_file_provider.get_range_with_static_file_or_database(
             StaticFileSegment::Transactions,
             to_range(range),
-<<<<<<< HEAD
             |static_file, range, _| static_file.transactions_by_tx_range(range),
-            |range, _| self.cursor_collect(cursor, range, Ok),
-=======
-            |snapshot, range, _| snapshot.transactions_by_tx_range(range),
             |range, _| self.cursor_collect(cursor, range),
->>>>>>> ac36fa96
             |_| true,
         )
     }
@@ -1071,15 +1062,8 @@
         self.static_file_provider.get_range_with_static_file_or_database(
             StaticFileSegment::Headers,
             to_range(range),
-<<<<<<< HEAD
             |static_file, range, _| static_file.headers_range(range),
-            |range, _| {
-                self.cursor_read_collect::<tables::Headers, _>(range, Ok).map_err(Into::into)
-            },
-=======
-            |snapshot, range, _| snapshot.headers_range(range),
             |range, _| self.cursor_read_collect::<tables::Headers>(range).map_err(Into::into),
->>>>>>> ac36fa96
             |_| true,
         )
     }
@@ -1647,15 +1631,8 @@
         self.static_file_provider.get_range_with_static_file_or_database(
             StaticFileSegment::Receipts,
             to_range(range),
-<<<<<<< HEAD
             |static_file, range, _| static_file.receipts_by_tx_range(range),
-            |range, _| {
-                self.cursor_read_collect::<tables::Receipts, _>(range, Ok).map_err(Into::into)
-            },
-=======
-            |snapshot, range, _| snapshot.receipts_by_tx_range(range),
             |range, _| self.cursor_read_collect::<tables::Receipts>(range).map_err(Into::into),
->>>>>>> ac36fa96
             |_| true,
         )
     }

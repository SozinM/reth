//! Transactions management for the p2p network.
//!
//! `TransactionFetcher` is responsible for rate limiting and retry logic for fetching
//! transactions. Upon receiving an announcement, functionality of the `TransactionFetcher` is
//! used for filtering out hashes 1) for which the tx is already known and 2) unknown but the hash
//! is already seen in a previous announcement. The hashes that remain from an announcement are
//! then packed into a request with respect to the [`EthVersion`] of the announcement. Any hashes
//! that don't fit into the request, are buffered in the `TransactionFetcher`. If on the other
//! hand, space remains, hashes that the peer has previously announced are taken out of buffered
//! hashes to fill the request up. The [`GetPooledTransactions`] request is then sent to the
//! peer's session, this marks the peer as active with respect to
//! `fetcher::MAX_CONCURRENT_TX_REQUESTS_PER_PEER`.
//!
//! When a peer buffers hashes in the `TransactionsManager::on_new_pooled_transaction_hashes`
//! pipeline, it is stored as fallback peer for those hashes. When [`TransactionsManager`] is
//! polled, it checks if any of fallback peer is idle. If so, it packs a request for that peer,
//! filling it from the buffered hashes. It does so until there are no more idle peers or until
//! the hashes buffer is empty.
//!
//! If a [`GetPooledTransactions`] request resolves with an error, the hashes in the request are
//! buffered with respect to `MAX_REQUEST_RETRIES_PER_TX_HASH`. So is the case if the request
//! resolves with partial success, that is some of the requested hashes are not in the response,
//! these are then buffered.
//!
//! Most healthy peers will send the same hashes in their announcements, as RLPx is a gossip
//! protocol. This means it's unlikely, that a valid hash, will be buffered for very long
//! before it's re-tried. Nonetheless, the capacity of the buffered hashes cache must be large
//! enough to buffer many hashes during network failure, to allow for recovery.

use crate::{
    cache::LruCache,
    manager::NetworkEvent,
    message::{PeerRequest, PeerRequestSender},
    metrics::{TransactionsManagerMetrics, NETWORK_POOL_TRANSACTIONS_SCOPE},
    NetworkEvents, NetworkHandle,
};
use futures::{stream::FuturesUnordered, Future, StreamExt};
use reth_eth_wire::{
    EthVersion, GetPooledTransactions, NewPooledTransactionHashes, NewPooledTransactionHashes66,
    NewPooledTransactionHashes68, PooledTransactions, Transactions,
};
use reth_interfaces::{
    p2p::error::{RequestError, RequestResult},
    sync::SyncStateProvider,
};
use reth_metrics::common::mpsc::UnboundedMeteredReceiver;
use reth_network_api::{Peers, ReputationChangeKind};
use reth_primitives::{
    FromRecoveredPooledTransaction, PeerId, PooledTransactionsElement, TransactionSigned, TxHash,
    B256,
};
use reth_transaction_pool::{
    error::PoolResult, GetPooledTransactionLimit, PoolTransaction, PropagateKind,
    PropagatedTransactions, TransactionPool, ValidPoolTransaction,
};
use std::{
    cmp::max,
    collections::{hash_map::Entry, HashMap, HashSet},
    num::NonZeroUsize,
    pin::Pin,
    sync::Arc,
    task::{Context, Poll},
};
use tokio::sync::{mpsc, oneshot, oneshot::error::RecvError};
use tokio_stream::wrappers::{ReceiverStream, UnboundedReceiverStream};
use tracing::{debug, trace};

mod fetcher;
mod validation;

use fetcher::{FetchEvent, TransactionFetcher};
pub use validation::*;

/// Cache limit of transactions to keep track of for a single peer.
const PEER_TRANSACTION_CACHE_LIMIT: usize = 1024 * 10;

/// Soft limit for NewPooledTransactions
const NEW_POOLED_TRANSACTION_HASHES_SOFT_LIMIT: usize = 4096;

/// Soft limit for the response size of a GetPooledTransactions message (2MB) in bytes. Standard
/// maximum response size. See specs
///
/// <https://github.com/ethereum/devp2p/blob/master/caps/eth.md#protocol-messages>.
const POOLED_TRANSACTIONS_RESPONSE_SOFT_LIMIT_BYTE_SIZE: usize = 2 * 1024 * 1024;

/// The future for inserting a function into the pool
pub type PoolImportFuture =
    Pin<Box<dyn Future<Output = PoolResult<Vec<PoolResult<TxHash>>>> + Send + 'static>>;

/// Api to interact with [`TransactionsManager`] task.
#[derive(Debug, Clone)]
pub struct TransactionsHandle {
    /// Command channel to the [`TransactionsManager`]
    manager_tx: mpsc::UnboundedSender<TransactionsCommand>,
}

/// Implementation of the `TransactionsHandle` API.
impl TransactionsHandle {
    fn send(&self, cmd: TransactionsCommand) {
        let _ = self.manager_tx.send(cmd);
    }

    /// Fetch the [`PeerRequestSender`] for the given peer.
    async fn peer_handle(&self, peer_id: PeerId) -> Result<Option<PeerRequestSender>, RecvError> {
        let (tx, rx) = oneshot::channel();
        self.send(TransactionsCommand::GetPeerSender { peer_id, peer_request_sender: tx });
        rx.await
    }

    /// Requests the transactions directly from the given peer.
    ///
    /// Returns `None` if the peer is not connected.
    ///
    /// **Note**: this returns the response from the peer as received.
    pub async fn get_pooled_transactions_from(
        &self,
        peer_id: PeerId,
        hashes: Vec<B256>,
    ) -> Result<Option<Vec<PooledTransactionsElement>>, RequestError> {
        let Some(peer) = self.peer_handle(peer_id).await? else { return Ok(None) };

        let (tx, rx) = oneshot::channel();
        let request = PeerRequest::GetPooledTransactions { request: hashes.into(), response: tx };
        peer.try_send(request).ok();

        rx.await?.map(|res| Some(res.0))
    }

    /// Manually propagate the transaction that belongs to the hash.
    pub fn propagate(&self, hash: TxHash) {
        self.send(TransactionsCommand::PropagateHash(hash))
    }

    /// Manually propagate the transaction hash to a specific peer.
    ///
    /// Note: this only propagates if the pool contains the transaction.
    pub fn propagate_hash_to(&self, hash: TxHash, peer: PeerId) {
        self.propagate_hashes_to(Some(hash), peer)
    }

    /// Manually propagate the transaction hashes to a specific peer.
    ///
    /// Note: this only propagates the transactions that are known to the pool.
    pub fn propagate_hashes_to(&self, hash: impl IntoIterator<Item = TxHash>, peer: PeerId) {
        self.send(TransactionsCommand::PropagateHashesTo(hash.into_iter().collect(), peer))
    }

    /// Request the active peer IDs from the [`TransactionsManager`].
    pub async fn get_active_peers(&self) -> Result<HashSet<PeerId>, RecvError> {
        let (tx, rx) = oneshot::channel();
        self.send(TransactionsCommand::GetActivePeers(tx));
        rx.await
    }

    /// Manually propagate full transactions to a specific peer.
    pub fn propagate_transactions_to(&self, transactions: Vec<TxHash>, peer: PeerId) {
        self.send(TransactionsCommand::PropagateTransactionsTo(transactions, peer))
    }

    /// Request the transaction hashes known by specific peers.
    pub async fn get_transaction_hashes(
        &self,
        peers: Vec<PeerId>,
    ) -> Result<HashMap<PeerId, HashSet<TxHash>>, RecvError> {
        let (tx, rx) = oneshot::channel();
        self.send(TransactionsCommand::GetTransactionHashes { peers, tx });
        rx.await
    }

    /// Request the transaction hashes known by a specific peer.
    pub async fn get_peer_transaction_hashes(
        &self,
        peer: PeerId,
    ) -> Result<HashSet<TxHash>, RecvError> {
        let res = self.get_transaction_hashes(vec![peer]).await?;
        Ok(res.into_values().next().unwrap_or_default())
    }
}

/// Manages transactions on top of the p2p network.
///
/// This can be spawned to another task and is supposed to be run as background service while
/// [`TransactionsHandle`] is used as frontend to send commands to.
///
/// The [`TransactionsManager`] is responsible for:
///    - handling incoming eth messages for transactions.
///    - serving transaction requests.
///    - propagate transactions
///
/// This type communicates with the [`NetworkManager`](crate::NetworkManager) in both directions.
///   - receives incoming network messages.
///   - sends messages to dispatch (responses, propagate tx)
///
/// It is directly connected to the [`TransactionPool`] to retrieve requested transactions and
/// propagate new transactions over the network.
#[derive(Debug)]
#[must_use = "Manager does nothing unless polled."]
pub struct TransactionsManager<Pool> {
    /// Access to the transaction pool.
    pool: Pool,
    /// Network access.
    network: NetworkHandle,
    /// Subscriptions to all network related events.
    ///
    /// From which we get all new incoming transaction related messages.
    network_events: UnboundedReceiverStream<NetworkEvent>,
    /// Transaction fetcher to handle inflight and missing transaction requests.
    transaction_fetcher: TransactionFetcher,
    /// All currently pending transactions grouped by peers.
    ///
    /// This way we can track incoming transactions and prevent multiple pool imports for the same
    /// transaction
    transactions_by_peers: HashMap<TxHash, Vec<PeerId>>,
    /// Transactions that are currently imported into the `Pool`
    pool_imports: FuturesUnordered<PoolImportFuture>,
    /// All the connected peers.
    peers: HashMap<PeerId, Peer>,
    /// Send half for the command channel.
    command_tx: mpsc::UnboundedSender<TransactionsCommand>,
    /// Incoming commands from [`TransactionsHandle`].
    command_rx: UnboundedReceiverStream<TransactionsCommand>,
    /// Incoming commands from [`TransactionsHandle`].
    pending_transactions: ReceiverStream<TxHash>,
    /// Incoming events from the [`NetworkManager`](crate::NetworkManager).
    transaction_events: UnboundedMeteredReceiver<NetworkTransactionEvent>,
    /// TransactionsManager metrics
    metrics: TransactionsManagerMetrics,
}

impl<Pool: TransactionPool> TransactionsManager<Pool> {
    /// Sets up a new instance.
    ///
    /// Note: This expects an existing [`NetworkManager`](crate::NetworkManager) instance.
    pub fn new(
        network: NetworkHandle,
        pool: Pool,
        from_network: mpsc::UnboundedReceiver<NetworkTransactionEvent>,
    ) -> Self {
        let network_events = network.event_listener();
        let (command_tx, command_rx) = mpsc::unbounded_channel();

        // install a listener for new pending transactions that are allowed to be propagated over
        // the network
        let pending = pool.pending_transactions_listener();

        Self {
            pool,
            network,
            network_events,
            transaction_fetcher: Default::default(),
            transactions_by_peers: Default::default(),
            pool_imports: Default::default(),
            peers: Default::default(),
            command_tx,
            command_rx: UnboundedReceiverStream::new(command_rx),
            pending_transactions: ReceiverStream::new(pending),
            transaction_events: UnboundedMeteredReceiver::new(
                from_network,
                NETWORK_POOL_TRANSACTIONS_SCOPE,
            ),
            metrics: Default::default(),
        }
    }
}

// === impl TransactionsManager ===

impl<Pool> TransactionsManager<Pool>
where
    Pool: TransactionPool,
{
    /// Returns a new handle that can send commands to this type.
    pub fn handle(&self) -> TransactionsHandle {
        TransactionsHandle { manager_tx: self.command_tx.clone() }
    }
}

impl<Pool> TransactionsManager<Pool>
where
    Pool: TransactionPool + 'static,
{
    #[inline]
    fn update_request_metrics(&self) {
        self.metrics
            .inflight_transaction_requests
            .set(self.transaction_fetcher.inflight_requests.len() as f64);
    }

    /// Request handler for an incoming request for transactions
    fn on_get_pooled_transactions(
        &mut self,
        peer_id: PeerId,
        request: GetPooledTransactions,
        response: oneshot::Sender<RequestResult<PooledTransactions>>,
    ) {
        if let Some(peer) = self.peers.get_mut(&peer_id) {
            if self.network.tx_gossip_disabled() {
                let _ = response.send(Ok(PooledTransactions::default()));
                return
            }
            let transactions = self.pool.get_pooled_transaction_elements(
                request.0,
                GetPooledTransactionLimit::ResponseSizeSoftLimit(
                    POOLED_TRANSACTIONS_RESPONSE_SOFT_LIMIT_BYTE_SIZE,
                ),
            );

            // we sent a response at which point we assume that the peer is aware of the
            // transactions
            peer.transactions.extend(transactions.iter().map(|tx| *tx.hash()));

            let resp = PooledTransactions(transactions);
            let _ = response.send(Ok(resp));
        }
    }

    /// Invoked when a new transaction is pending in the local pool.
    ///
    /// When new transactions appear in the pool, we propagate them to the network using the
    /// `Transactions` and `NewPooledTransactionHashes` messages. The Transactions message relays
    /// complete transaction objects and is typically sent to a small, random fraction of connected
    /// peers.
    ///
    /// All other peers receive a notification of the transaction hash and can request the
    /// complete transaction object if it is unknown to them. The dissemination of complete
    /// transactions to a fraction of peers usually ensures that all nodes receive the transaction
    /// and won't need to request it.
    fn on_new_transactions(&mut self, hashes: Vec<TxHash>) {
        // Nothing to propagate while initially syncing
        if self.network.is_initially_syncing() {
            return
        }
        if self.network.tx_gossip_disabled() {
            return
        }

        trace!(target: "net::tx", num_hashes=?hashes.len(), "Start propagating transactions");

        // This fetches all transaction from the pool, including the blob transactions, which are
        // only ever sent as hashes.
        let propagated = self.propagate_transactions(
            self.pool.get_all(hashes).into_iter().map(PropagateTransaction::new).collect(),
        );

        // notify pool so events get fired
        self.pool.on_propagated(propagated);
    }

    /// Propagate the transactions to all connected peers either as full objects or hashes
    ///
    /// The message for new pooled hashes depends on the negotiated version of the stream.
    /// See [NewPooledTransactionHashes]
    ///
    /// Note: EIP-4844 are disallowed from being broadcast in full and are only ever sent as hashes, see also <https://eips.ethereum.org/EIPS/eip-4844#networking>.
    fn propagate_transactions(
        &mut self,
        to_propagate: Vec<PropagateTransaction>,
    ) -> PropagatedTransactions {
        let mut propagated = PropagatedTransactions::default();
        if self.network.tx_gossip_disabled() {
            return propagated
        }

        // send full transactions to a fraction fo the connected peers (square root of the total
        // number of connected peers)
        let max_num_full = (self.peers.len() as f64).sqrt() as usize + 1;

        // Note: Assuming ~random~ order due to random state of the peers map hasher
        for (peer_idx, (peer_id, peer)) in self.peers.iter_mut().enumerate() {
            // filter all transactions unknown to the peer
            let mut hashes = PooledTransactionsHashesBuilder::new(peer.version);
            let mut full_transactions = FullTransactionsBuilder::default();

            // Iterate through the transactions to propagate and fill the hashes and full
            // transaction lists, before deciding whether or not to send full transactions to the
            // peer.
            for tx in to_propagate.iter() {
                if peer.transactions.insert(tx.hash()) {
                    hashes.push(tx);

                    // Do not send full 4844 transaction hashes to peers.
                    //
                    //  Nodes MUST NOT automatically broadcast blob transactions to their peers.
                    //  Instead, those transactions are only announced using
                    //  `NewPooledTransactionHashes` messages, and can then be manually requested
                    //  via `GetPooledTransactions`.
                    //
                    // From: <https://eips.ethereum.org/EIPS/eip-4844#networking>
                    if !tx.transaction.is_eip4844() {
                        full_transactions.push(tx);
                    }
                }
            }
            let mut new_pooled_hashes = hashes.build();

            if !new_pooled_hashes.is_empty() {
                // determine whether to send full tx objects or hashes. If there are no full
                // transactions, try to send hashes.
                if peer_idx > max_num_full || full_transactions.is_empty() {
                    // enforce tx soft limit per message for the (unlikely) event the number of
                    // hashes exceeds it
                    new_pooled_hashes.truncate(NEW_POOLED_TRANSACTION_HASHES_SOFT_LIMIT);

                    for hash in new_pooled_hashes.iter_hashes().copied() {
                        propagated.0.entry(hash).or_default().push(PropagateKind::Hash(*peer_id));
                    }

                    trace!(target: "net::tx", ?peer_id, num_txs=?new_pooled_hashes.len(), "Propagating tx hashes to peer");

                    // send hashes of transactions
                    self.network.send_transactions_hashes(*peer_id, new_pooled_hashes);
                } else {
                    let new_full_transactions = full_transactions.build();

                    for tx in new_full_transactions.iter() {
                        propagated
                            .0
                            .entry(tx.hash())
                            .or_default()
                            .push(PropagateKind::Full(*peer_id));
                    }

                    trace!(target: "net::tx", ?peer_id, num_txs=?new_full_transactions.len(), "Propagating full transactions to peer");

                    // send full transactions
                    self.network.send_transactions(*peer_id, new_full_transactions);
                }
            }
        }

        // Update propagated transactions metrics
        self.metrics.propagated_transactions.increment(propagated.0.len() as u64);

        propagated
    }

    /// Propagate the full transactions to a specific peer
    ///
    /// Returns the propagated transactions
    fn propagate_full_transactions_to_peer(
        &mut self,
        txs: Vec<TxHash>,
        peer_id: PeerId,
    ) -> Option<PropagatedTransactions> {
        trace!(target: "net::tx", ?peer_id, "Propagating transactions to peer");

        let peer = self.peers.get_mut(&peer_id)?;
        let mut propagated = PropagatedTransactions::default();

        // filter all transactions unknown to the peer
        let mut full_transactions = FullTransactionsBuilder::default();

        let to_propagate = self
            .pool
            .get_all(txs)
            .into_iter()
            .filter(|tx| !tx.transaction.is_eip4844())
            .map(PropagateTransaction::new);

        // Iterate through the transactions to propagate and fill the hashes and full transaction
        for tx in to_propagate {
            if peer.transactions.insert(tx.hash()) {
                full_transactions.push(&tx);
            }
        }

        if full_transactions.transactions.is_empty() {
            // nothing to propagate
            return None
        }

        let new_full_transactions = full_transactions.build();
        for tx in new_full_transactions.iter() {
            propagated.0.entry(tx.hash()).or_default().push(PropagateKind::Full(peer_id));
        }
        // send full transactions
        self.network.send_transactions(peer_id, new_full_transactions);

        // Update propagated transactions metrics
        self.metrics.propagated_transactions.increment(propagated.0.len() as u64);

        Some(propagated)
    }

    /// Propagate the transaction hashes to the given peer
    ///
    /// Note: This will only send the hashes for transactions that exist in the pool.
    fn propagate_hashes_to(&mut self, hashes: Vec<TxHash>, peer_id: PeerId) {
        trace!(target: "net::tx", "Start propagating transactions as hashes");

        // This fetches a transactions from the pool, including the blob transactions, which are
        // only ever sent as hashes.
        let propagated = {
            let Some(peer) = self.peers.get_mut(&peer_id) else {
                // no such peer
                return
            };

            let to_propagate: Vec<PropagateTransaction> =
                self.pool.get_all(hashes).into_iter().map(PropagateTransaction::new).collect();

            let mut propagated = PropagatedTransactions::default();

            // check if transaction is known to peer
            let mut hashes = PooledTransactionsHashesBuilder::new(peer.version);

            for tx in to_propagate {
                if peer.transactions.insert(tx.hash()) {
                    hashes.push(&tx);
                }
            }

            let new_pooled_hashes = hashes.build();

            if new_pooled_hashes.is_empty() {
                // nothing to propagate
                return
            }

            for hash in new_pooled_hashes.iter_hashes().copied() {
                propagated.0.entry(hash).or_default().push(PropagateKind::Hash(peer_id));
            }

            // send hashes of transactions
            self.network.send_transactions_hashes(peer_id, new_pooled_hashes);

            // Update propagated transactions metrics
            self.metrics.propagated_transactions.increment(propagated.0.len() as u64);

            propagated
        };

        // notify pool so events get fired
        self.pool.on_propagated(propagated);
    }

    /// Request handler for an incoming `NewPooledTransactionHashes`
    fn on_new_pooled_transaction_hashes(
        &mut self,
        peer_id: PeerId,
        mut msg: NewPooledTransactionHashes,
    ) {
        // If the node is initially syncing, ignore transactions
        if self.network.is_initially_syncing() {
            return
        }
        if self.network.tx_gossip_disabled() {
            return
        }

        // get handle to peer's session, if the session is still active
        let Some(peer) = self.peers.get_mut(&peer_id) else {
            debug!(
                peer_id=format!("{peer_id:#}"),
                msg=?msg,
                "discarding announcement from inactive peer"
            );

            return
        };

        // keep track of the transactions the peer knows
        let mut num_already_seen = 0;
        for tx in msg.iter_hashes().copied() {
            if !peer.transactions.insert(tx) {
                num_already_seen += 1;
            }
        }

        // 1. filter out known hashes
        //
        // known txns have already been successfully fetched.
        //
        // most hashes will be filtered out here since this the mempool protocol is a gossip
        // protocol, healthy peers will send many of the same hashes.
        //
        self.pool.retain_unknown(&mut msg);
        if msg.is_empty() {
            // nothing to request
            return
        }

        // 2. filter out invalid entries
        //
        // first get the message version, because this will destruct the message
        let msg_version = msg.version();
        //
        // validates messages with respect to the given network, e.g. allowed tx types
        //
        let mut hashes = match msg {
            NewPooledTransactionHashes::Eth68(eth68_msg) => {
                // validate eth68 announcement data
                let (outcome, valid_data) =
                    self.transaction_fetcher.filter_valid_hashes.filter_valid_entries_68(eth68_msg);

                if let FilterOutcome::ReportPeer = outcome {
                    self.report_peer(peer_id, ReputationChangeKind::BadAnnouncement);
                }
                valid_data.into_iter().map(|(hash, metadata)| {
                    // cache eth68 metadata
                    if let Some((_ty, size)) = metadata {
                        // check if this peer is announcing a different size for an already seen 
                        // hash
                        if let Some(previously_seen_size) = self.transaction_fetcher.eth68_meta.get(&hash) {
                            if size != *previously_seen_size {
                                // todo: store both sizes as a `(size, peer_id)` tuple to catch peers 
                                // that respond with another size tx than they announced
                                debug!(target: "net::tx",
                                    peer_id=format!("{peer_id:#}"),
                                    size=size,
                                    previously_seen_size=previously_seen_size,
                                    "peer announced a different size for tx, this is especially worrying if either size is very big..."
                                );
                            }
                        }
                        self.transaction_fetcher.eth68_meta.insert(hash, size);
                    }
                    hash
                }).collect::<Vec<_>>()
            }
            NewPooledTransactionHashes::Eth66(eth66_msg) => {
                // validate eth66 announcement data
                let (outcome, valid_data) =
                    self.transaction_fetcher.filter_valid_hashes.filter_valid_entries_66(eth66_msg);

                if let FilterOutcome::ReportPeer = outcome {
                    self.report_peer(peer_id, ReputationChangeKind::BadAnnouncement);
                }

                valid_data.into_keys().collect::<Vec<_>>()
            }
        };

        // 3. filter out already seen unknown hashes
        //
        // seen hashes are already in the tx fetcher, pending fetch.
        //
        // for any seen hashes add the peer as fallback. unseen hashes are loaded into the tx
        // fetcher, hence they should be valid at this point.
        //
        self.transaction_fetcher.filter_unseen_hashes(&mut hashes, peer_id, |peer_id| {
            self.peers.contains_key(&peer_id)
        });

        if hashes.is_empty() {
            // nothing to request
            return
        }

        debug!(target: "net::tx",
            peer_id=format!("{peer_id:#}"),
            hashes=?hashes,
            msg_version=%msg_version,
            "received previously unseen hashes in announcement from peer"
        );

        // only send request for hashes to idle peer, otherwise buffer hashes storing peer as
        // fallback
        if !self.transaction_fetcher.is_idle(peer_id) {
            trace!(target: "net::tx",
                peer_id=format!("{peer_id:#}"),
                hashes=?hashes,
                msg_version=%msg_version,
                "buffering hashes announced by busy peer"
            );

            self.transaction_fetcher.buffer_hashes(hashes, Some(peer_id));
            return
        }
        // demand recommended soft limit on response, however the peer may enforce an arbitrary
        // limit on the response (2MB)
        let surplus_hashes = self.transaction_fetcher.pack_hashes(&mut hashes, peer_id);

        if !surplus_hashes.is_empty() {
            trace!(target: "net::tx",
                peer_id=format!("{peer_id:#}"),
                surplus_hashes=?surplus_hashes,
                msg_version=%msg_version,
                "some hashes in announcement from peer didn't fit in `GetPooledTransactions` request, buffering surplus hashes"
            );

            self.transaction_fetcher.buffer_hashes(surplus_hashes, Some(peer_id));
        }

        trace!(target: "net::tx",
            peer_id=format!("{peer_id:#}"),
            hashes=?hashes,
            msg_version=%msg_version,
            "sending hashes in `GetPooledTransactions` request to peer's session"
        );

        // request the missing transactions
        //
        // get handle to peer's session again, at this point we know it exists
        let Some(peer) = self.peers.get_mut(&peer_id) else { return };
        let metrics = &self.metrics;
        if let Some(failed_to_request_hashes) =
            self.transaction_fetcher.request_transactions_from_peer(hashes, peer, || {
                metrics.egress_peer_channel_full.increment(1)
            })
        {
            debug!(target: "net::tx",
                peer_id=format!("{peer_id:#}"),
                failed_to_request_hashes=?failed_to_request_hashes,
                msg_version=%msg_version,
                "sending `GetPooledTransactions` request to peer's session failed, buffering hashes"
            );
            self.transaction_fetcher.buffer_hashes(failed_to_request_hashes, Some(peer_id));
            return
        }

        if num_already_seen > 0 {
            self.metrics.messages_with_already_seen_hashes.increment(1);
            trace!(target: "net::tx", num_hashes=%num_already_seen, ?peer_id, client=?peer.client_version, "Peer sent already seen hashes");
            self.report_already_seen(peer_id);
        }
    }

    /// Tries to request hashes in buffer.
    ///
    /// If any idle fallback peer exists for any hash in the buffer, that hash is taken out of the
    /// buffer and put into a request to that peer. Before sending, the request is filled with
    /// additional hashes out of the buffer, for which the peer is listed as fallback, as long as
    /// space remains in the respective transactions response.
    fn request_buffered_hashes(&mut self) {
        loop {
            let mut hashes = vec![];
            let Some(peer_id) = self.pop_any_idle_peer(&mut hashes) else { return };

            debug_assert!(
                self.peers.contains_key(&peer_id),
                "a dead peer has been returned as idle by `@pop_any_idle_peer`, broken invariant `@peers` and `@transaction_fetcher`,
`%peer_id`: {},
`@peers`: {:?},
`@transaction_fetcher`: {:?}",
                peer_id, self.peers, self.transaction_fetcher
            );

            // fill the request with other buffered hashes that have been announced by the peer
            let Some(peer) = self.peers.get(&peer_id) else { return };

            let Some(hash) = hashes.first() else { return };
            let mut eth68_size = self.transaction_fetcher.eth68_meta.get(hash).copied();
            if let Some(ref mut size) = eth68_size {
                self.transaction_fetcher.fill_eth68_request_for_peer(&mut hashes, peer_id, size);
            } else {
                self.transaction_fetcher.fill_eth66_request_for_peer(&mut hashes, peer_id);
            }

            let msg_version = || eth68_size.map(|_| EthVersion::Eth68).unwrap_or(EthVersion::Eth66);

            trace!(target: "net::tx",
                peer_id=format!("{peer_id:#}"),
                hashes=?hashes,
                msg_version=%msg_version(),
                "requesting buffered hashes from idle peer"
            );

            // request the buffered missing transactions
            let metrics = &self.metrics;
            if let Some(failed_to_request_hashes) =
                self.transaction_fetcher.request_transactions_from_peer(hashes, peer, || {
                    metrics.egress_peer_channel_full.increment(1)
                })
            {
                debug!(target: "net::tx",
                    peer_id=format!("{peer_id:#}"),
                    failed_to_request_hashes=?failed_to_request_hashes,
                    msg_version=%msg_version(),
                    "failed sending request to peer's session, buffering hashes"
                );

                self.transaction_fetcher.buffer_hashes(failed_to_request_hashes, Some(peer_id));
                return
            }
        }
    }

    /// Returns any idle peer for any buffered unknown hash, and writes that hash to the request's
    /// hashes buffer that is passed as parameter.
    ///
    /// Loops through the fallback peers of each buffered hashes, until an idle fallback peer is
    /// found. As a side effect, dead fallback peers are filtered out for visited hashes.
    fn pop_any_idle_peer(&mut self, hashes: &mut Vec<TxHash>) -> Option<PeerId> {
        let mut ended_sessions = vec![];
        let mut buffered_hashes_iter = self.transaction_fetcher.buffered_hashes.iter();
        let peers = &self.peers;

        let idle_peer = loop {
            let Some(&hash) = buffered_hashes_iter.next() else { break None };

            let idle_peer =
                self.transaction_fetcher.get_idle_peer_for(hash, &mut ended_sessions, |peer_id| {
                    peers.contains_key(&peer_id)
                });
            for peer_id in ended_sessions.drain(..) {
                let (_, peers) = self.transaction_fetcher.unknown_hashes.peek_mut(&hash)?;
                _ = peers.remove(&peer_id);
            }
            if idle_peer.is_some() {
                hashes.push(hash);
                break idle_peer
            }
        };

        let peer_id = &idle_peer?;
        let hash = hashes.first()?;

        let (_, peers) = self.transaction_fetcher.unknown_hashes.get(hash)?;
        // pop peer from fallback peers
        _ = peers.remove(peer_id);
        // pop hash that is loaded in request buffer from buffered hashes
        drop(buffered_hashes_iter);
        _ = self.transaction_fetcher.buffered_hashes.remove(hash);

        idle_peer
    }

    /// Handles dedicated transaction events related to the `eth` protocol.
    fn on_network_tx_event(&mut self, event: NetworkTransactionEvent) {
        match event {
            NetworkTransactionEvent::IncomingTransactions { peer_id, msg } => {
                // ensure we didn't receive any blob transactions as these are disallowed to be
                // broadcasted in full

                let has_blob_txs = msg.has_eip4844();

                let non_blob_txs = msg
                    .0
                    .into_iter()
                    .map(PooledTransactionsElement::try_from_broadcast)
                    .filter_map(Result::ok)
                    .collect::<Vec<_>>();

                // mark the transactions as received
                self.transaction_fetcher.on_received_full_transactions_broadcast(
                    non_blob_txs.iter().map(|tx| *tx.hash()),
                );

                self.import_transactions(peer_id, non_blob_txs, TransactionSource::Broadcast);

                if has_blob_txs {
                    debug!(target: "net::tx", ?peer_id, "received bad full blob transaction broadcast");
                    self.report_peer_bad_transactions(peer_id);
                }
            }
            NetworkTransactionEvent::IncomingPooledTransactionHashes { peer_id, msg } => {
                self.on_new_pooled_transaction_hashes(peer_id, msg)
            }
            NetworkTransactionEvent::GetPooledTransactions { peer_id, request, response } => {
                self.on_get_pooled_transactions(peer_id, request, response)
            }
        }
    }

    /// Handles a command received from a detached [`TransactionsHandle`]
    fn on_command(&mut self, cmd: TransactionsCommand) {
        match cmd {
            TransactionsCommand::PropagateHash(hash) => self.on_new_transactions(vec![hash]),
            TransactionsCommand::PropagateHashesTo(hashes, peer) => {
                self.propagate_hashes_to(hashes, peer)
            }
            TransactionsCommand::GetActivePeers(tx) => {
                let peers = self.peers.keys().copied().collect::<HashSet<_>>();
                tx.send(peers).ok();
            }
            TransactionsCommand::PropagateTransactionsTo(_txs, _peer) => {
                if let Some(propagated) = self.propagate_full_transactions_to_peer(_txs, _peer) {
                    self.pool.on_propagated(propagated);
                }
            }
            TransactionsCommand::GetTransactionHashes { peers, tx } => {
                let mut res = HashMap::with_capacity(peers.len());
                for peer_id in peers {
                    let hashes = self
                        .peers
                        .get(&peer_id)
                        .map(|peer| peer.transactions.iter().copied().collect::<HashSet<_>>())
                        .unwrap_or_default();
                    res.insert(peer_id, hashes);
                }
                tx.send(res).ok();
            }
            TransactionsCommand::GetPeerSender { peer_id, peer_request_sender } => {
                let sender = self.peers.get(&peer_id).map(|peer| peer.request_tx.clone());
                peer_request_sender.send(sender).ok();
            }
        }
    }

    /// Handles a received event related to common network events.
    fn on_network_event(&mut self, event: NetworkEvent) {
        match event {
            NetworkEvent::SessionClosed { peer_id, .. } => {
                // remove the peer
                self.peers.remove(&peer_id);
            }
            NetworkEvent::SessionEstablished {
                peer_id, client_version, messages, version, ..
            } => {
                // insert a new peer into the peerset
                self.peers.insert(
                    peer_id,
                    Peer {
                        transactions: LruCache::new(
                            NonZeroUsize::new(PEER_TRANSACTION_CACHE_LIMIT).unwrap(),
                        ),
                        request_tx: messages,
                        version,
                        client_version,
                    },
                );

                // Send a `NewPooledTransactionHashes` to the peer with up to
                // `NEW_POOLED_TRANSACTION_HASHES_SOFT_LIMIT` transactions in the
                // pool
                if !self.network.is_initially_syncing() {
                    if self.network.tx_gossip_disabled() {
                        return
                    }
                    let peer = self.peers.get_mut(&peer_id).expect("is present; qed");

                    let mut msg_builder = PooledTransactionsHashesBuilder::new(version);

                    let pooled_txs =
                        self.pool.pooled_transactions_max(NEW_POOLED_TRANSACTION_HASHES_SOFT_LIMIT);
                    if pooled_txs.is_empty() {
                        // do not send a message if there are no transactions in the pool
                        return
                    }

                    for pooled_tx in pooled_txs.into_iter() {
                        peer.transactions.insert(*pooled_tx.hash());
                        msg_builder.push_pooled(pooled_tx);
                    }

                    let msg = msg_builder.build();
                    self.network.send_transactions_hashes(peer_id, msg);
                }
            }
            _ => {}
        }
    }

    /// Starts the import process for the given transactions.
    fn import_transactions(
        &mut self,
        peer_id: PeerId,
        transactions: Vec<PooledTransactionsElement>,
        source: TransactionSource,
    ) {
        // If the node is pipeline syncing, ignore transactions
        if self.network.is_initially_syncing() {
            return
        }
        if self.network.tx_gossip_disabled() {
            return
        }

        // tracks the quality of the given transactions
        let mut has_bad_transactions = false;
        let mut num_already_seen = 0;

        if let Some(peer) = self.peers.get_mut(&peer_id) {
            // pre-size to avoid reallocations, assuming ~50% of the transactions are new
            let mut new_txs = Vec::with_capacity(max(1, transactions.len() / 2));

            for tx in transactions {
                // recover transaction
                let tx = if let Ok(tx) = tx.try_into_ecrecovered() {
                    tx
                } else {
                    has_bad_transactions = true;
                    continue
                };

                // track that the peer knows this transaction, but only if this is a new broadcast.
                // If we received the transactions as the response to our GetPooledTransactions
                // requests (based on received `NewPooledTransactionHashes`) then we already
                // recorded the hashes in [`Self::on_new_pooled_transaction_hashes`]
                if source.is_broadcast() && !peer.transactions.insert(*tx.hash()) {
                    num_already_seen += 1;
                }

                match self.transactions_by_peers.entry(*tx.hash()) {
                    Entry::Occupied(mut entry) => {
                        // transaction was already inserted
                        entry.get_mut().push(peer_id);
                    }
                    Entry::Vacant(entry) => {
                        // this is a new transaction that should be imported into the pool
                        let pool_transaction = <Pool::Transaction as FromRecoveredPooledTransaction>::from_recovered_pooled_transaction(tx);
                        new_txs.push(pool_transaction);

                        entry.insert(vec![peer_id]);
                    }
                }
            }

            // import new transactions as a batch to minimize lock contention on the underlying pool
            if !new_txs.is_empty() {
                let pool = self.pool.clone();
                let metric_pending_pool_imports = self.metrics.pending_pool_imports.clone();

                metric_pending_pool_imports.increment(new_txs.len() as f64);

                let import = Box::pin(async move {
                    let added = new_txs.len();
                    let res = pool.add_external_transactions(new_txs).await;

                    metric_pending_pool_imports.decrement(added as f64);

                    res
                });

                self.pool_imports.push(import);
            }

            if num_already_seen > 0 {
                self.metrics.messages_with_already_seen_transactions.increment(1);
                trace!(target: "net::tx", num_txs=%num_already_seen, ?peer_id, client=?peer.client_version, "Peer sent already seen transactions");
            }
        }

        if has_bad_transactions || num_already_seen > 0 {
            self.report_already_seen(peer_id);
        }
    }

    fn report_peer_bad_transactions(&self, peer_id: PeerId) {
        self.report_peer(peer_id, ReputationChangeKind::BadTransactions);
        self.metrics.reported_bad_transactions.increment(1);
    }

    fn report_peer(&self, peer_id: PeerId, kind: ReputationChangeKind) {
        trace!(target: "net::tx", ?peer_id, ?kind, "reporting reputation change");
        self.network.reputation_change(peer_id, kind);
    }

    fn on_request_error(&self, peer_id: PeerId, req_err: RequestError) {
        let kind = match req_err {
            RequestError::UnsupportedCapability => ReputationChangeKind::BadProtocol,
            RequestError::Timeout => ReputationChangeKind::Timeout,
            RequestError::ChannelClosed | RequestError::ConnectionDropped => {
                // peer is already disconnected
                return
            }
            RequestError::BadResponse => return self.report_peer_bad_transactions(peer_id),
        };
        self.report_peer(peer_id, kind);
    }

    fn report_already_seen(&self, peer_id: PeerId) {
        trace!(target: "net::tx", ?peer_id, "Penalizing peer for already seen transaction");
        self.network.reputation_change(peer_id, ReputationChangeKind::AlreadySeenTransaction);
    }

    /// Clear the transaction
    fn on_good_import(&mut self, hash: TxHash) {
        self.transactions_by_peers.remove(&hash);
    }

    /// Penalize the peers that sent the bad transaction
    fn on_bad_import(&mut self, hash: TxHash) {
        if let Some(peers) = self.transactions_by_peers.remove(&hash) {
            for peer_id in peers {
                self.report_peer_bad_transactions(peer_id);
            }
        }
    }
}

/// An endless future.
///
/// This should be spawned or used as part of `tokio::select!`.
impl<Pool> Future for TransactionsManager<Pool>
where
    Pool: TransactionPool + Unpin + 'static,
{
    type Output = ();

    fn poll(self: Pin<&mut Self>, cx: &mut Context<'_>) -> Poll<Self::Output> {
        let this = self.get_mut();

        let budget = &mut 1024;

        loop {
            let mut some_ready = false;

            // drain network/peer related events
            if let Poll::Ready(Some(event)) = this.network_events.poll_next_unpin(cx) {
                this.on_network_event(event);
                some_ready = true;
            }

            // drain commands
            if let Poll::Ready(Some(cmd)) = this.command_rx.poll_next_unpin(cx) {
                this.on_command(cmd);
                some_ready = true;
            }

            // drain incoming transaction events
            if let Poll::Ready(Some(event)) = this.transaction_events.poll_next_unpin(cx) {
                this.on_network_tx_event(event);
                some_ready = true;
            }

            this.update_request_metrics();

            // drain fetching transaction events
            if let Poll::Ready(Some(fetch_event)) = this.transaction_fetcher.poll_next_unpin(cx) {
                match fetch_event {
                    FetchEvent::TransactionsFetched { peer_id, transactions } => {
                        this.import_transactions(
                            peer_id,
                            transactions,
                            TransactionSource::Response,
                        );
                    }
                    FetchEvent::FetchError { peer_id, error } => {
                        trace!(target: "net::tx", ?peer_id, ?error, "requesting transactions from peer failed");
                        this.on_request_error(peer_id, error);
                    }
                }
                some_ready = true;
            }

            // try drain buffered transactions
            this.request_buffered_hashes();

<<<<<<< HEAD
            this.update_request_metrics();
            this.update_import_metrics();

            // Advance all imports
            if let Poll::Ready(Some(import_res)) = this.pool_imports.poll_next_unpin(cx) {
                match import_res {
=======
        this.update_request_metrics();

        // Advance all imports
        while let Poll::Ready(Some(import_res)) = this.pool_imports.poll_next_unpin(cx) {
            let import_res = match import_res {
                Ok(res) => res,
                Err(err) => {
                    debug!(target: "net::tx", ?err, "bad pool transaction batch import");
                    continue
                }
            };

            for res in import_res {
                match res {
>>>>>>> 262a9c16
                    Ok(hash) => {
                        this.on_good_import(hash);
                    }
                    Err(err) => {
                        // if we're _currently_ syncing and the transaction is bad we ignore it,
                        // otherwise we penalize the peer that sent the bad
                        // transaction with the assumption that the peer should have
                        // known that this transaction is bad. (e.g. consensus
                        // rules)
                        if err.is_bad_transaction() && !this.network.is_syncing() {
                            debug!(target: "net::tx", ?err, "bad pool transaction import");
                            this.on_bad_import(err.hash);
                            continue
                        }
                        this.on_good_import(err.hash);
                    }
                }
                some_ready = true;
            }

<<<<<<< HEAD
            this.update_import_metrics();

            // handle and propagate new transactions
            let mut new_txs = Vec::new();
            if let Poll::Ready(Some(hash)) = this.pending_transactions.poll_next_unpin(cx) {
                new_txs.push(hash);
                some_ready = true;
            }
            if !new_txs.is_empty() {
                this.on_new_transactions(new_txs);
            }
=======
        // handle and propagate new transactions
        let mut new_txs = Vec::new();
        while let Poll::Ready(Some(hash)) = this.pending_transactions.poll_next_unpin(cx) {
            new_txs.push(hash);
        }
        if !new_txs.is_empty() {
            this.on_new_transactions(new_txs);
        }
>>>>>>> 262a9c16

            // all channels are fully drained and import futures pending
            if !some_ready {
                return Poll::Pending
            }

            *budget -= 1;
            // If the budget is exhausted we manually yield back control to tokio. See
            // `NetworkManager` for more context on the design pattern.
            if *budget == 0 {
                // make sure we're woken up again
                cx.waker().wake_by_ref();
                return Poll::Pending
            }
        }
    }
}

/// A transaction that's about to be propagated to multiple peers.
struct PropagateTransaction {
    size: usize,
    transaction: Arc<TransactionSigned>,
}

// === impl PropagateTransaction ===

impl PropagateTransaction {
    fn hash(&self) -> TxHash {
        self.transaction.hash()
    }

    /// Create a new instance from a pooled transaction
    fn new<T: PoolTransaction>(tx: Arc<ValidPoolTransaction<T>>) -> Self {
        let size = tx.encoded_length();
        let transaction = Arc::new(tx.transaction.to_recovered_transaction().into_signed());
        Self { size, transaction }
    }
}

/// Helper type for constructing the full transaction message that enforces the
/// [`POOLED_TRANSACTIONS_RESPONSE_SOFT_LIMIT_BYTE_SIZE`].
#[derive(Default)]
struct FullTransactionsBuilder {
    total_size: usize,
    transactions: Vec<Arc<TransactionSigned>>,
}

// === impl FullTransactionsBuilder ===

impl FullTransactionsBuilder {
    /// Append a transaction to the list if it doesn't exceed the maximum target size.
    fn push(&mut self, transaction: &PropagateTransaction) {
        let new_size = self.total_size + transaction.size;
        if new_size > POOLED_TRANSACTIONS_RESPONSE_SOFT_LIMIT_BYTE_SIZE {
            return
        }

        self.total_size = new_size;
        self.transactions.push(Arc::clone(&transaction.transaction));
    }

    /// Returns whether or not any transactions are in the [FullTransactionsBuilder].
    fn is_empty(&self) -> bool {
        self.transactions.is_empty()
    }

    /// returns the list of transactions.
    fn build(self) -> Vec<Arc<TransactionSigned>> {
        self.transactions
    }
}

/// A helper type to create the pooled transactions message based on the negotiated version of the
/// session with the peer
enum PooledTransactionsHashesBuilder {
    Eth66(NewPooledTransactionHashes66),
    Eth68(NewPooledTransactionHashes68),
}

// === impl PooledTransactionsHashesBuilder ===

impl PooledTransactionsHashesBuilder {
    /// Push a transaction from the pool to the list.
    fn push_pooled<T: PoolTransaction>(&mut self, pooled_tx: Arc<ValidPoolTransaction<T>>) {
        match self {
            PooledTransactionsHashesBuilder::Eth66(msg) => msg.0.push(*pooled_tx.hash()),
            PooledTransactionsHashesBuilder::Eth68(msg) => {
                msg.hashes.push(*pooled_tx.hash());
                msg.sizes.push(pooled_tx.encoded_length());
                msg.types.push(pooled_tx.transaction.tx_type());
            }
        }
    }

    fn push(&mut self, tx: &PropagateTransaction) {
        match self {
            PooledTransactionsHashesBuilder::Eth66(msg) => msg.0.push(tx.hash()),
            PooledTransactionsHashesBuilder::Eth68(msg) => {
                msg.hashes.push(tx.hash());
                msg.sizes.push(tx.size);
                msg.types.push(tx.transaction.tx_type().into());
            }
        }
    }

    /// Create a builder for the negotiated version of the peer's session
    fn new(version: EthVersion) -> Self {
        match version {
            EthVersion::Eth66 | EthVersion::Eth67 => {
                PooledTransactionsHashesBuilder::Eth66(Default::default())
            }
            EthVersion::Eth68 => PooledTransactionsHashesBuilder::Eth68(Default::default()),
        }
    }

    fn build(self) -> NewPooledTransactionHashes {
        match self {
            PooledTransactionsHashesBuilder::Eth66(msg) => msg.into(),
            PooledTransactionsHashesBuilder::Eth68(msg) => msg.into(),
        }
    }
}

/// How we received the transactions.
enum TransactionSource {
    /// Transactions were broadcast to us via [`Transactions`] message.
    Broadcast,
    /// Transactions were sent as the response of [`fetcher::GetPooledTxRequest`] issued by us.
    Response,
}

// === impl TransactionSource ===

impl TransactionSource {
    /// Whether the transaction were sent as broadcast.
    fn is_broadcast(&self) -> bool {
        matches!(self, TransactionSource::Broadcast)
    }
}

/// Tracks a single peer
#[derive(Debug)]
struct Peer {
    /// Keeps track of transactions that we know the peer has seen.
    transactions: LruCache<B256>,
    /// A communication channel directly to the peer's session task.
    request_tx: PeerRequestSender,
    /// negotiated version of the session.
    version: EthVersion,
    /// The peer's client version.
    client_version: Arc<str>,
}

/// Commands to send to the [`TransactionsManager`]
#[derive(Debug)]
enum TransactionsCommand {
    /// Propagate a transaction hash to the network.
    PropagateHash(B256),
    /// Propagate transaction hashes to a specific peer.
    PropagateHashesTo(Vec<B256>, PeerId),
    /// Request the list of active peer IDs from the [`TransactionsManager`].
    GetActivePeers(oneshot::Sender<HashSet<PeerId>>),
    /// Propagate a collection of full transactions to a specific peer.
    PropagateTransactionsTo(Vec<TxHash>, PeerId),
    /// Request transaction hashes known by specific peers from the [`TransactionsManager`].
    GetTransactionHashes {
        peers: Vec<PeerId>,
        tx: oneshot::Sender<HashMap<PeerId, HashSet<TxHash>>>,
    },
    /// Requests a clone of the sender sender channel to the peer.
    GetPeerSender {
        peer_id: PeerId,
        peer_request_sender: oneshot::Sender<Option<PeerRequestSender>>,
    },
}

/// All events related to transactions emitted by the network.
#[derive(Debug)]
pub enum NetworkTransactionEvent {
    /// Represents the event of receiving a list of transactions from a peer.
    ///
    /// This indicates transactions that were broadcasted to us from the peer.
    IncomingTransactions {
        /// The ID of the peer from which the transactions were received.
        peer_id: PeerId,
        /// The received transactions.
        msg: Transactions,
    },
    /// Represents the event of receiving a list of transaction hashes from a peer.
    IncomingPooledTransactionHashes {
        /// The ID of the peer from which the transaction hashes were received.
        peer_id: PeerId,
        /// The received new pooled transaction hashes.
        msg: NewPooledTransactionHashes,
    },
    /// Represents the event of receiving a `GetPooledTransactions` request from a peer.
    GetPooledTransactions {
        /// The ID of the peer from which the request was received.
        peer_id: PeerId,
        /// The received `GetPooledTransactions` request.
        request: GetPooledTransactions,
        /// The sender for responding to the request with a result of `PooledTransactions`.
        response: oneshot::Sender<RequestResult<PooledTransactions>>,
    },
}

#[cfg(test)]
mod tests {
    use super::*;
    use crate::{test_utils::Testnet, NetworkConfigBuilder, NetworkManager};
    use alloy_rlp::Decodable;
    use fetcher::MAX_ALTERNATIVE_PEERS_PER_TX;
    use futures::FutureExt;
    use reth_interfaces::sync::{NetworkSyncUpdater, SyncState};
    use reth_network_api::NetworkInfo;
    use reth_primitives::hex;
    use reth_provider::test_utils::NoopProvider;
    use reth_transaction_pool::test_utils::{testing_pool, MockTransaction};
    use secp256k1::SecretKey;
    use std::{future::poll_fn, hash};

    async fn new_tx_manager() -> TransactionsManager<impl TransactionPool> {
        let secret_key = SecretKey::new(&mut rand::thread_rng());
        let client = NoopProvider::default();

        let config = NetworkConfigBuilder::new(secret_key)
            // let OS choose port
            .listener_port(0)
            .disable_discovery()
            .build(client);

        let pool = testing_pool();

        let (_network_handle, _network, transactions, _) = NetworkManager::new(config)
            .await
            .unwrap()
            .into_builder()
            .transactions(pool.clone())
            .split_with_handle();

        transactions
    }

    pub(super) fn default_cache<T: hash::Hash + Eq>() -> LruCache<T> {
        let limit = NonZeroUsize::new(MAX_ALTERNATIVE_PEERS_PER_TX.into()).unwrap();
        LruCache::new(limit)
    }

    // Returns (peer, channel-to-send-get-pooled-tx-response-on).
    fn new_mock_session(
        peer_id: PeerId,
        version: EthVersion,
    ) -> (Peer, mpsc::Receiver<PeerRequest>) {
        let (to_mock_session_tx, to_mock_session_rx) = mpsc::channel(1);

        (
            Peer {
                transactions: default_cache(),
                request_tx: PeerRequestSender::new(peer_id, to_mock_session_tx),
                version,
                client_version: Arc::from(""),
            },
            to_mock_session_rx,
        )
    }

    #[tokio::test(flavor = "multi_thread")]
    async fn test_ignored_tx_broadcasts_while_initially_syncing() {
        reth_tracing::init_test_tracing();
        let net = Testnet::create(3).await;

        let mut handles = net.handles();
        let handle0 = handles.next().unwrap();
        let handle1 = handles.next().unwrap();

        drop(handles);
        let handle = net.spawn();

        let listener0 = handle0.event_listener();
        handle0.add_peer(*handle1.peer_id(), handle1.local_addr());
        let secret_key = SecretKey::new(&mut rand::thread_rng());

        let client = NoopProvider::default();
        let pool = testing_pool();
        let config = NetworkConfigBuilder::new(secret_key)
            .disable_discovery()
            .listener_port(0)
            .build(client);
        let (network_handle, network, mut transactions, _) = NetworkManager::new(config)
            .await
            .unwrap()
            .into_builder()
            .transactions(pool.clone())
            .split_with_handle();

        tokio::task::spawn(network);

        // go to syncing (pipeline sync)
        network_handle.update_sync_state(SyncState::Syncing);
        assert!(NetworkInfo::is_syncing(&network_handle));
        assert!(NetworkInfo::is_initially_syncing(&network_handle));

        // wait for all initiator connections
        let mut established = listener0.take(2);
        while let Some(ev) = established.next().await {
            match ev {
                NetworkEvent::SessionEstablished {
                    peer_id,
                    remote_addr,
                    client_version,
                    capabilities,
                    messages,
                    status,
                    version,
                } => {
                    // to insert a new peer in transactions peerset
                    transactions.on_network_event(NetworkEvent::SessionEstablished {
                        peer_id,
                        remote_addr,
                        client_version,
                        capabilities,
                        messages,
                        status,
                        version,
                    })
                }
                NetworkEvent::PeerAdded(_peer_id) => continue,
                ev => {
                    panic!("unexpected event {ev:?}")
                }
            }
        }
        // random tx: <https://etherscan.io/getRawTx?tx=0x9448608d36e721ef403c53b00546068a6474d6cbab6816c3926de449898e7bce>
        let input = hex!("02f871018302a90f808504890aef60826b6c94ddf4c5025d1a5742cf12f74eec246d4432c295e487e09c3bbcc12b2b80c080a0f21a4eacd0bf8fea9c5105c543be5a1d8c796516875710fafafdf16d16d8ee23a001280915021bb446d1973501a67f93d2b38894a514b976e7b46dc2fe54598d76");
        let signed_tx = TransactionSigned::decode(&mut &input[..]).unwrap();
        transactions.on_network_tx_event(NetworkTransactionEvent::IncomingTransactions {
            peer_id: *handle1.peer_id(),
            msg: Transactions(vec![signed_tx.clone()]),
        });
        poll_fn(|cx| {
            let _ = transactions.poll_unpin(cx);
            Poll::Ready(())
        })
        .await;
        assert!(pool.is_empty());
        handle.terminate().await;
    }

    #[tokio::test(flavor = "multi_thread")]
    async fn test_tx_broadcasts_through_two_syncs() {
        reth_tracing::init_test_tracing();
        let net = Testnet::create(3).await;

        let mut handles = net.handles();
        let handle0 = handles.next().unwrap();
        let handle1 = handles.next().unwrap();

        drop(handles);
        let handle = net.spawn();

        let listener0 = handle0.event_listener();
        handle0.add_peer(*handle1.peer_id(), handle1.local_addr());
        let secret_key = SecretKey::new(&mut rand::thread_rng());

        let client = NoopProvider::default();
        let pool = testing_pool();
        let config = NetworkConfigBuilder::new(secret_key)
            .disable_discovery()
            .listener_port(0)
            .build(client);
        let (network_handle, network, mut transactions, _) = NetworkManager::new(config)
            .await
            .unwrap()
            .into_builder()
            .transactions(pool.clone())
            .split_with_handle();

        tokio::task::spawn(network);

        // go to syncing (pipeline sync) to idle and then to syncing (live)
        network_handle.update_sync_state(SyncState::Syncing);
        assert!(NetworkInfo::is_syncing(&network_handle));
        network_handle.update_sync_state(SyncState::Idle);
        assert!(!NetworkInfo::is_syncing(&network_handle));
        network_handle.update_sync_state(SyncState::Syncing);
        assert!(NetworkInfo::is_syncing(&network_handle));

        // wait for all initiator connections
        let mut established = listener0.take(2);
        while let Some(ev) = established.next().await {
            match ev {
                NetworkEvent::SessionEstablished {
                    peer_id,
                    remote_addr,
                    client_version,
                    capabilities,
                    messages,
                    status,
                    version,
                } => {
                    // to insert a new peer in transactions peerset
                    transactions.on_network_event(NetworkEvent::SessionEstablished {
                        peer_id,
                        remote_addr,
                        client_version,
                        capabilities,
                        messages,
                        status,
                        version,
                    })
                }
                NetworkEvent::PeerAdded(_peer_id) => continue,
                ev => {
                    panic!("unexpected event {ev:?}")
                }
            }
        }
        // random tx: <https://etherscan.io/getRawTx?tx=0x9448608d36e721ef403c53b00546068a6474d6cbab6816c3926de449898e7bce>
        let input = hex!("02f871018302a90f808504890aef60826b6c94ddf4c5025d1a5742cf12f74eec246d4432c295e487e09c3bbcc12b2b80c080a0f21a4eacd0bf8fea9c5105c543be5a1d8c796516875710fafafdf16d16d8ee23a001280915021bb446d1973501a67f93d2b38894a514b976e7b46dc2fe54598d76");
        let signed_tx = TransactionSigned::decode(&mut &input[..]).unwrap();
        transactions.on_network_tx_event(NetworkTransactionEvent::IncomingTransactions {
            peer_id: *handle1.peer_id(),
            msg: Transactions(vec![signed_tx.clone()]),
        });
        poll_fn(|cx| {
            let _ = transactions.poll_unpin(cx);
            Poll::Ready(())
        })
        .await;
        assert!(!NetworkInfo::is_initially_syncing(&network_handle));
        assert!(NetworkInfo::is_syncing(&network_handle));
        assert!(!pool.is_empty());
        handle.terminate().await;
    }

    #[tokio::test(flavor = "multi_thread")]
    async fn test_handle_incoming_transactions() {
        reth_tracing::init_test_tracing();
        let net = Testnet::create(3).await;

        let mut handles = net.handles();
        let handle0 = handles.next().unwrap();
        let handle1 = handles.next().unwrap();

        drop(handles);
        let handle = net.spawn();

        let listener0 = handle0.event_listener();

        handle0.add_peer(*handle1.peer_id(), handle1.local_addr());
        let secret_key = SecretKey::new(&mut rand::thread_rng());

        let client = NoopProvider::default();
        let pool = testing_pool();
        let config = NetworkConfigBuilder::new(secret_key)
            .disable_discovery()
            .listener_port(0)
            .build(client);
        let (network_handle, network, mut transactions, _) = NetworkManager::new(config)
            .await
            .unwrap()
            .into_builder()
            .transactions(pool.clone())
            .split_with_handle();
        tokio::task::spawn(network);

        network_handle.update_sync_state(SyncState::Idle);

        assert!(!NetworkInfo::is_syncing(&network_handle));

        // wait for all initiator connections
        let mut established = listener0.take(2);
        while let Some(ev) = established.next().await {
            match ev {
                NetworkEvent::SessionEstablished {
                    peer_id,
                    remote_addr,
                    client_version,
                    capabilities,
                    messages,
                    status,
                    version,
                } => {
                    // to insert a new peer in transactions peerset
                    transactions.on_network_event(NetworkEvent::SessionEstablished {
                        peer_id,
                        remote_addr,
                        client_version,
                        capabilities,
                        messages,
                        status,
                        version,
                    })
                }
                NetworkEvent::PeerAdded(_peer_id) => continue,
                ev => {
                    panic!("unexpected event {ev:?}")
                }
            }
        }
        // random tx: <https://etherscan.io/getRawTx?tx=0x9448608d36e721ef403c53b00546068a6474d6cbab6816c3926de449898e7bce>
        let input = hex!("02f871018302a90f808504890aef60826b6c94ddf4c5025d1a5742cf12f74eec246d4432c295e487e09c3bbcc12b2b80c080a0f21a4eacd0bf8fea9c5105c543be5a1d8c796516875710fafafdf16d16d8ee23a001280915021bb446d1973501a67f93d2b38894a514b976e7b46dc2fe54598d76");
        let signed_tx = TransactionSigned::decode(&mut &input[..]).unwrap();
        transactions.on_network_tx_event(NetworkTransactionEvent::IncomingTransactions {
            peer_id: *handle1.peer_id(),
            msg: Transactions(vec![signed_tx.clone()]),
        });
        assert_eq!(
            *handle1.peer_id(),
            transactions.transactions_by_peers.get(&signed_tx.hash()).unwrap()[0]
        );

        // advance the transaction manager future
        poll_fn(|cx| {
            let _ = transactions.poll_unpin(cx);
            Poll::Ready(())
        })
        .await;

        assert!(!pool.is_empty());
        assert!(pool.get(&signed_tx.hash).is_some());
        handle.terminate().await;
    }

    #[tokio::test(flavor = "multi_thread")]
    async fn test_on_get_pooled_transactions_network() {
        reth_tracing::init_test_tracing();
        let net = Testnet::create(2).await;

        let mut handles = net.handles();
        let handle0 = handles.next().unwrap();
        let handle1 = handles.next().unwrap();

        drop(handles);
        let handle = net.spawn();

        let listener0 = handle0.event_listener();

        handle0.add_peer(*handle1.peer_id(), handle1.local_addr());
        let secret_key = SecretKey::new(&mut rand::thread_rng());

        let client = NoopProvider::default();
        let pool = testing_pool();
        let config = NetworkConfigBuilder::new(secret_key)
            .disable_discovery()
            .listener_port(0)
            .build(client);
        let (network_handle, network, mut transactions, _) = NetworkManager::new(config)
            .await
            .unwrap()
            .into_builder()
            .transactions(pool.clone())
            .split_with_handle();
        tokio::task::spawn(network);

        network_handle.update_sync_state(SyncState::Idle);

        assert!(!NetworkInfo::is_syncing(&network_handle));

        // wait for all initiator connections
        let mut established = listener0.take(2);
        while let Some(ev) = established.next().await {
            match ev {
                NetworkEvent::SessionEstablished {
                    peer_id,
                    remote_addr,
                    client_version,
                    capabilities,
                    messages,
                    status,
                    version,
                } => transactions.on_network_event(NetworkEvent::SessionEstablished {
                    peer_id,
                    remote_addr,
                    client_version,
                    capabilities,
                    messages,
                    status,
                    version,
                }),
                NetworkEvent::PeerAdded(_peer_id) => continue,
                ev => {
                    panic!("unexpected event {ev:?}")
                }
            }
        }
        handle.terminate().await;

        let tx = MockTransaction::eip1559();
        let _ = transactions
            .pool
            .add_transaction(reth_transaction_pool::TransactionOrigin::External, tx.clone())
            .await;

        let request = GetPooledTransactions(vec![tx.get_hash()]);

        let (send, receive) = oneshot::channel::<RequestResult<PooledTransactions>>();

        transactions.on_network_tx_event(NetworkTransactionEvent::GetPooledTransactions {
            peer_id: *handle1.peer_id(),
            request,
            response: send,
        });

        match receive.await.unwrap() {
            Ok(PooledTransactions(transactions)) => {
                assert_eq!(transactions.len(), 1);
            }
            Err(e) => {
                panic!("error: {:?}", e);
            }
        }
    }

    #[tokio::test]
    async fn max_retries_tx_request() {
        reth_tracing::init_test_tracing();

        let mut tx_manager = new_tx_manager().await;
        let tx_fetcher = &mut tx_manager.transaction_fetcher;

        let peer_id_1 = PeerId::new([1; 64]);
        let peer_id_2 = PeerId::new([2; 64]);
        let eth_version = EthVersion::Eth66;
        let seen_hashes = [B256::from_slice(&[1; 32]), B256::from_slice(&[2; 32])];

        let (peer_1, mut to_mock_session_rx) = new_mock_session(peer_id_1, eth_version);
        tx_manager.peers.insert(peer_id_1, peer_1);

        // hashes are seen and currently not inflight, with one fallback peer, and are buffered
        // for first retry in reverse order to make index 0 lru
        let retries = 1;
        let mut backups = default_cache();
        backups.insert(peer_id_1);
        tx_fetcher.unknown_hashes.insert(seen_hashes[1], (retries, backups.clone()));
        tx_fetcher.unknown_hashes.insert(seen_hashes[0], (retries, backups));
        tx_fetcher.buffered_hashes.insert(seen_hashes[1]);
        tx_fetcher.buffered_hashes.insert(seen_hashes[0]);

        // peer_1 is idle
        assert!(tx_fetcher.is_idle(peer_id_1));

        // sends request for buffered hashes to peer_1
        tx_manager.request_buffered_hashes();

        let tx_fetcher = &mut tx_manager.transaction_fetcher;

        assert!(tx_fetcher.buffered_hashes.is_empty());
        // as long as request is in inflight peer_1 is not idle
        assert!(!tx_fetcher.is_idle(peer_id_1));

        // mock session of peer_1 receives request
        let req = to_mock_session_rx
            .recv()
            .await
            .expect("peer_1 session should receive request with buffered hashes");
        let PeerRequest::GetPooledTransactions { request, response } = req else { unreachable!() };
        let GetPooledTransactions(hashes) = request;

        assert_eq!(hashes, seen_hashes);

        // fail request to peer_1
        response
            .send(Err(RequestError::BadResponse))
            .expect("should send peer_1 response to tx manager");
        let Some(FetchEvent::FetchError { peer_id, .. }) = tx_fetcher.next().await else {
            unreachable!()
        };

        // request has resolved, peer_1 is idle again
        assert!(tx_fetcher.is_idle(peer_id));
        // failing peer_1's request buffers requested hashes for retry
        assert_eq!(tx_fetcher.buffered_hashes.len(), 2);

        let (peer_2, mut to_mock_session_rx) = new_mock_session(peer_id_2, eth_version);
        tx_manager.peers.insert(peer_id_2, peer_2);

        // peer_2 announces same hashes as peer_1
        let msg =
            NewPooledTransactionHashes::Eth66(NewPooledTransactionHashes66(seen_hashes.to_vec()));
        tx_manager.on_new_pooled_transaction_hashes(peer_id_2, msg);

        let tx_fetcher = &mut tx_manager.transaction_fetcher;

        // since hashes are already seen, no changes to length of unknown hashes
        assert_eq!(tx_fetcher.unknown_hashes.len(), 2);
        // but hashes are taken out of buffer and packed into request to peer_2
        assert!(tx_fetcher.buffered_hashes.is_empty());

        // mock session of peer_2 receives request
        let req = to_mock_session_rx
            .recv()
            .await
            .expect("peer_2 session should receive request with buffered hashes");
        let PeerRequest::GetPooledTransactions { response, .. } = req else { unreachable!() };

        // report failed request to tx manager
        response
            .send(Err(RequestError::BadResponse))
            .expect("should send peer_2 response to tx manager");
        let Some(FetchEvent::FetchError { .. }) = tx_fetcher.next().await else { unreachable!() };

        // `MAX_REQUEST_RETRIES_PER_TX_HASH`, 2, for hashes reached however this time won't be
        // buffered for retry
        assert!(tx_fetcher.buffered_hashes.is_empty());
    }

    #[tokio::test]
    async fn fill_eth68_request_for_peer() {
        reth_tracing::init_test_tracing();

        let mut tx_manager = new_tx_manager().await;
        let tx_fetcher = &mut tx_manager.transaction_fetcher;

        let peer_id = PeerId::new([1; 64]);
        let eth_version = EthVersion::Eth68;
        let unseen_eth68_hashes = [B256::from_slice(&[1; 32]), B256::from_slice(&[2; 32])];
        let unseen_eth68_hashes_sizes = [
            POOLED_TRANSACTIONS_RESPONSE_SOFT_LIMIT_BYTE_SIZE / 2,
            POOLED_TRANSACTIONS_RESPONSE_SOFT_LIMIT_BYTE_SIZE / 2 - 4,
        ];
        // hashes and sizes to buffer in reverse order so that seen_eth68_hashes[0] and
        // seen_eth68_hashes_sizes[0] are lru
        let seen_eth68_hashes =
            [B256::from_slice(&[3; 32]), B256::from_slice(&[4; 32]), B256::from_slice(&[5; 32])];
        let seen_eth68_hashes_sizes = [
            5,
            3, // the second hash should be filled into the request because there is space for it
            4, // then there is no space for the last anymore
        ];

        // insert peer in tx manager
        let (peer, _to_mock_session_rx) = new_mock_session(peer_id, eth_version);
        tx_manager.peers.insert(peer_id, peer);

        // hashes are seen and currently not inflight, with one fallback peer, and are buffered
        // for first try to fetch.
        let mut backups = default_cache();
        backups.insert(peer_id);

        // load in reverse order so index 0 in seen_eth68_hashes and seen_eth68_hashes_sizes is
        // lru!

        for i in (0..3).rev() {
            tx_fetcher.unknown_hashes.insert(seen_eth68_hashes[i], (0, backups.clone()));
            tx_fetcher.eth68_meta.insert(seen_eth68_hashes[i], seen_eth68_hashes_sizes[i]);
            tx_fetcher.buffered_hashes.insert(seen_eth68_hashes[i]);
        }

        // insert buffered hash for some other peer too, to verify response size accumulation and
        // hash selection for peer from buffered hashes
        let peer_id_other = PeerId::new([2; 64]);
        let hash_other = B256::from_slice(&[6; 32]);
        let mut backups = default_cache();
        backups.insert(peer_id_other);
        tx_fetcher.unknown_hashes.insert(hash_other, (0, backups));
        tx_fetcher
            .eth68_meta
            .insert(hash_other, POOLED_TRANSACTIONS_RESPONSE_SOFT_LIMIT_BYTE_SIZE - 2); // a big tx
        tx_fetcher.buffered_hashes.insert(hash_other);

        let (peer, mut to_mock_session_rx) = new_mock_session(peer_id, eth_version);
        tx_manager.peers.insert(peer_id, peer);

        // peer announces previously unseen hashes
        let msg = NewPooledTransactionHashes::Eth68(NewPooledTransactionHashes68 {
            hashes: unseen_eth68_hashes.to_vec(),
            sizes: unseen_eth68_hashes_sizes.to_vec(),
            types: [0; 2].to_vec(),
        });
        tx_manager.on_new_pooled_transaction_hashes(peer_id, msg);

        let tx_fetcher = &mut tx_manager.transaction_fetcher;

        // since hashes are unseen, length of unknown hashes increases
        assert_eq!(tx_fetcher.unknown_hashes.len(), 6);
        // seen_eth68_hashes[1] should be taken out of buffer and packed into request
        assert_eq!(tx_fetcher.buffered_hashes.len(), 3);
        assert!(tx_fetcher.buffered_hashes.contains(&seen_eth68_hashes[0]));

        // mock session of peer receives request
        let req = to_mock_session_rx
            .recv()
            .await
            .expect("peer session should receive request with buffered hashes");
        let PeerRequest::GetPooledTransactions { request, .. } = req else { unreachable!() };
        let GetPooledTransactions(mut hashes) = request;

        let mut expected_request = unseen_eth68_hashes.to_vec();
        expected_request.push(seen_eth68_hashes[1]);

        hashes.sort();

        assert_eq!(hashes, expected_request);
    }
}<|MERGE_RESOLUTION|>--- conflicted
+++ resolved
@@ -1128,18 +1128,10 @@
             // try drain buffered transactions
             this.request_buffered_hashes();
 
-<<<<<<< HEAD
-            this.update_request_metrics();
-            this.update_import_metrics();
-
-            // Advance all imports
-            if let Poll::Ready(Some(import_res)) = this.pool_imports.poll_next_unpin(cx) {
-                match import_res {
-=======
         this.update_request_metrics();
 
         // Advance all imports
-        while let Poll::Ready(Some(import_res)) = this.pool_imports.poll_next_unpin(cx) {
+        if let Poll::Ready(Some(import_res)) = this.pool_imports.poll_next_unpin(cx) {
             let import_res = match import_res {
                 Ok(res) => res,
                 Err(err) => {
@@ -1150,7 +1142,6 @@
 
             for res in import_res {
                 match res {
->>>>>>> 262a9c16
                     Ok(hash) => {
                         this.on_good_import(hash);
                     }
@@ -1171,28 +1162,15 @@
                 some_ready = true;
             }
 
-<<<<<<< HEAD
-            this.update_import_metrics();
-
-            // handle and propagate new transactions
-            let mut new_txs = Vec::new();
-            if let Poll::Ready(Some(hash)) = this.pending_transactions.poll_next_unpin(cx) {
-                new_txs.push(hash);
-                some_ready = true;
-            }
-            if !new_txs.is_empty() {
-                this.on_new_transactions(new_txs);
-            }
-=======
         // handle and propagate new transactions
         let mut new_txs = Vec::new();
-        while let Poll::Ready(Some(hash)) = this.pending_transactions.poll_next_unpin(cx) {
+        if let Poll::Ready(Some(hash)) = this.pending_transactions.poll_next_unpin(cx) {
             new_txs.push(hash);
+            some_ready = true;
         }
         if !new_txs.is_empty() {
             this.on_new_transactions(new_txs);
         }
->>>>>>> 262a9c16
 
             // all channels are fully drained and import futures pending
             if !some_ready {

//! Transactions management for the p2p network.
//!
//! `TransactionFetcher` is responsible for rate limiting and retry logic for fetching
//! transactions. Upon receiving an announcement, functionality of the `TransactionFetcher` is
//! used for filtering out hashes 1) for which the tx is already known and 2) unknown but the hash
//! is already seen in a previous announcement. The hashes that remain from an announcement are
//! then packed into a request with respect to the [`EthVersion`] of the announcement. Any hashes
//! that don't fit into the request, are buffered in the `TransactionFetcher`. If on the other
//! hand, space remains, hashes that the peer has previously announced are taken out of buffered
//! hashes to fill the request up. The [`GetPooledTransactions`] request is then sent to the
//! peer's session, this marks the peer as active with respect to
//! `MAX_CONCURRENT_TX_REQUESTS_PER_PEER`.
//!
//! When a peer buffers hashes in the `TransactionsManager::on_new_pooled_transaction_hashes`
//! pipeline, it is stored as fallback peer for those hashes. When [`TransactionsManager`] is
//! polled, it checks if any of fallback peer is idle. If so, it packs a request for that peer,
//! filling it from the buffered hashes. It does so until there are no more idle peers or until
//! the hashes buffer is empty.
//!
//! If a [`GetPooledTransactions`] request resolves with an error, the hashes in the request are
//! buffered with respect to `MAX_REQUEST_RETRIES_PER_TX_HASH`. So is the case if the request
//! resolves with partial success, that is some of the requested hashes are not in the response,
//! these are then buffered.
//!
//! Most healthy peers will send the same hashes in their announcements, as RLPx is a gossip
//! protocol. This means it's unlikely, that a valid hash, will be buffered for very long
//! before it's re-tried. Nonetheless, the capacity of the buffered hashes cache must be large
//! enough to buffer many hashes during network failure, to allow for recovery.

use crate::{
    cache::LruCache,
    duration_metered_exec,
    manager::NetworkEvent,
    message::{PeerRequest, PeerRequestSender},
    metrics::{TransactionsManagerMetrics, NETWORK_POOL_TRANSACTIONS_SCOPE},
    NetworkEvents, NetworkHandle,
};
use futures::{stream::FuturesUnordered, Future, StreamExt};
use reth_eth_wire::{
    EthVersion, GetPooledTransactions, HandleMempoolData, HandleVersionedMempoolData,
    NewPooledTransactionHashes, NewPooledTransactionHashes66, NewPooledTransactionHashes68,
    PooledTransactions, RequestTxHashes, Transactions,
};
use reth_interfaces::{
    p2p::error::{RequestError, RequestResult},
    sync::SyncStateProvider,
};
use reth_metrics::common::mpsc::UnboundedMeteredReceiver;
use reth_network_api::{Peers, ReputationChangeKind};
use reth_primitives::{
    FromRecoveredPooledTransaction, PeerId, PooledTransactionsElement, TransactionSigned, TxHash,
    B256,
};
use reth_transaction_pool::{
    error::PoolResult, GetPooledTransactionLimit, PoolTransaction, PropagateKind,
    PropagatedTransactions, TransactionPool, ValidPoolTransaction,
};
use std::{
    collections::{hash_map::Entry, HashMap, HashSet},
    num::NonZeroUsize,
    pin::Pin,
    sync::{
        atomic::{AtomicUsize, Ordering},
        Arc,
    },
    task::{Context, Poll},
    time::{Duration, Instant},
};
use tokio::sync::{mpsc, oneshot, oneshot::error::RecvError};
use tokio_stream::wrappers::{ReceiverStream, UnboundedReceiverStream};
use tracing::{debug, trace};

/// Aggregation on configurable parameters for [`TransactionsManager`].
pub mod config;
/// Default and spec'd bounds.
pub mod constants;
/// Component responsible for fetching transactions from [`NewPooledTransactionHashes`].
pub mod fetcher;
pub mod validation;
pub use config::{TransactionFetcherConfig, TransactionsManagerConfig};

use constants::SOFT_LIMIT_COUNT_HASHES_IN_NEW_POOLED_TRANSACTIONS_BROADCAST_MESSAGE;
pub(crate) use fetcher::{FetchEvent, TransactionFetcher};
pub use validation::*;

pub use self::constants::{
    tx_fetcher::DEFAULT_SOFT_LIMIT_BYTE_SIZE_POOLED_TRANSACTIONS_RESP_ON_PACK_GET_POOLED_TRANSACTIONS_REQ,
    SOFT_LIMIT_BYTE_SIZE_POOLED_TRANSACTIONS_RESPONSE,
};
use self::constants::{tx_manager::*, DEFAULT_SOFT_LIMIT_BYTE_SIZE_TRANSACTIONS_BROADCAST_MESSAGE};

/// The future for importing transactions into the pool.
///
/// Resolves with the result of each transaction import.
pub type PoolImportFuture = Pin<Box<dyn Future<Output = Vec<PoolResult<TxHash>>> + Send + 'static>>;

/// Api to interact with [TransactionsManager] task.
///
/// This can be obtained via [TransactionsManager::handle] and can be used to manually interact with
/// the [TransactionsManager] task once it is spawned.
///
/// For example [TransactionsHandle::get_peer_transaction_hashes] returns the transaction hashes
/// known by a specific peer.
#[derive(Debug, Clone)]
pub struct TransactionsHandle {
    /// Command channel to the [`TransactionsManager`]
    manager_tx: mpsc::UnboundedSender<TransactionsCommand>,
}

/// Implementation of the `TransactionsHandle` API for use in testnet via type
/// [`PeerHandle`](crate::test_utils::PeerHandle).
impl TransactionsHandle {
    fn send(&self, cmd: TransactionsCommand) {
        let _ = self.manager_tx.send(cmd);
    }

    /// Fetch the [`PeerRequestSender`] for the given peer.
    async fn peer_handle(&self, peer_id: PeerId) -> Result<Option<PeerRequestSender>, RecvError> {
        let (tx, rx) = oneshot::channel();
        self.send(TransactionsCommand::GetPeerSender { peer_id, peer_request_sender: tx });
        rx.await
    }

    /// Requests the transactions directly from the given peer.
    ///
    /// Returns `None` if the peer is not connected.
    ///
    /// **Note**: this returns the response from the peer as received.
    pub async fn get_pooled_transactions_from(
        &self,
        peer_id: PeerId,
        hashes: Vec<B256>,
    ) -> Result<Option<Vec<PooledTransactionsElement>>, RequestError> {
        let Some(peer) = self.peer_handle(peer_id).await? else { return Ok(None) };

        let (tx, rx) = oneshot::channel();
        let request = PeerRequest::GetPooledTransactions { request: hashes.into(), response: tx };
        peer.try_send(request).ok();

        rx.await?.map(|res| Some(res.0))
    }

    /// Manually propagate the transaction that belongs to the hash.
    pub fn propagate(&self, hash: TxHash) {
        self.send(TransactionsCommand::PropagateHash(hash))
    }

    /// Manually propagate the transaction hash to a specific peer.
    ///
    /// Note: this only propagates if the pool contains the transaction.
    pub fn propagate_hash_to(&self, hash: TxHash, peer: PeerId) {
        self.propagate_hashes_to(Some(hash), peer)
    }

    /// Manually propagate the transaction hashes to a specific peer.
    ///
    /// Note: this only propagates the transactions that are known to the pool.
    pub fn propagate_hashes_to(&self, hash: impl IntoIterator<Item = TxHash>, peer: PeerId) {
        self.send(TransactionsCommand::PropagateHashesTo(hash.into_iter().collect(), peer))
    }

    /// Request the active peer IDs from the [`TransactionsManager`].
    pub async fn get_active_peers(&self) -> Result<HashSet<PeerId>, RecvError> {
        let (tx, rx) = oneshot::channel();
        self.send(TransactionsCommand::GetActivePeers(tx));
        rx.await
    }

    /// Manually propagate full transactions to a specific peer.
    pub fn propagate_transactions_to(&self, transactions: Vec<TxHash>, peer: PeerId) {
        self.send(TransactionsCommand::PropagateTransactionsTo(transactions, peer))
    }

    /// Request the transaction hashes known by specific peers.
    pub async fn get_transaction_hashes(
        &self,
        peers: Vec<PeerId>,
    ) -> Result<HashMap<PeerId, HashSet<TxHash>>, RecvError> {
        let (tx, rx) = oneshot::channel();
        self.send(TransactionsCommand::GetTransactionHashes { peers, tx });
        rx.await
    }

    /// Request the transaction hashes known by a specific peer.
    pub async fn get_peer_transaction_hashes(
        &self,
        peer: PeerId,
    ) -> Result<HashSet<TxHash>, RecvError> {
        let res = self.get_transaction_hashes(vec![peer]).await?;
        Ok(res.into_values().next().unwrap_or_default())
    }
}

/// Manages transactions on top of the p2p network.
///
/// This can be spawned to another task and is supposed to be run as background service.
/// [`TransactionsHandle`] can be used as frontend to programmatically send commands to it and
/// interact with it.
///
/// The [`TransactionsManager`] is responsible for:
///    - handling incoming eth messages for transactions.
///    - serving transaction requests.
///    - propagate transactions
///
/// This type communicates with the [`NetworkManager`](crate::NetworkManager) in both directions.
///   - receives incoming network messages.
///   - sends messages to dispatch (responses, propagate tx)
///
/// It is directly connected to the [`TransactionPool`] to retrieve requested transactions and
/// propagate new transactions over the network.
#[derive(Debug)]
#[must_use = "Manager does nothing unless polled."]
pub struct TransactionsManager<Pool> {
    /// Access to the transaction pool.
    pool: Pool,
    /// Network access.
    network: NetworkHandle,
    /// Subscriptions to all network related events.
    ///
    /// From which we get all new incoming transaction related messages.
    network_events: UnboundedReceiverStream<NetworkEvent>,
    /// Transaction fetcher to handle inflight and missing transaction requests.
    transaction_fetcher: TransactionFetcher,
    /// All currently pending transactions grouped by peers.
    ///
    /// This way we can track incoming transactions and prevent multiple pool imports for the same
    /// transaction
    transactions_by_peers: HashMap<TxHash, HashSet<PeerId>>,
    /// Transactions that are currently imported into the `Pool`.
    ///
    /// The import process includes:
    ///  - validation of the transactions, e.g. transaction is well formed: valid tx type, fees are
    ///    valid, or for 4844 transaction the blobs are valid. See also
    ///    [EthTransactionValidator](reth_transaction_pool::validate::EthTransactionValidator)
    /// - if the transaction is valid, it is added into the pool.
    ///
    /// Once the new transaction reaches the __pending__ state it will be emitted by the pool via
    /// [TransactionPool::pending_transactions_listener] and arrive at the `pending_transactions`
    /// receiver.
    pool_imports: FuturesUnordered<PoolImportFuture>,
    /// Stats on pending pool imports that help the node self-monitor.
    pending_pool_imports_info: PendingPoolImportsInfo,
    /// Bad imports.
    bad_imports: LruCache<TxHash>,
    /// All the connected peers.
    peers: HashMap<PeerId, PeerMetadata>,
    /// Send half for the command channel.
    ///
    /// This is kept so that a new [TransactionsHandle] can be created at any time.
    command_tx: mpsc::UnboundedSender<TransactionsCommand>,
    /// Incoming commands from [`TransactionsHandle`].
    ///
    /// This will only receive commands if a user manually sends a command to the manager through
    /// the [TransactionsHandle] to interact with this type directly.
    command_rx: UnboundedReceiverStream<TransactionsCommand>,
    /// A stream that yields new __pending__ transactions.
    ///
    /// A transaction is considered __pending__ if it is executable on the current state of the
    /// chain. In other words, this only yields transactions that satisfy all consensus
    /// requirements, these include:
    ///   - no nonce gaps
    ///   - all dynamic fee requirements are (currently) met
    ///   - account has enough balance to cover the transaction's gas
    pending_transactions: ReceiverStream<TxHash>,
    /// Incoming events from the [`NetworkManager`](crate::NetworkManager).
    transaction_events: UnboundedMeteredReceiver<NetworkTransactionEvent>,
    /// TransactionsManager metrics
    metrics: TransactionsManagerMetrics,
}

impl<Pool: TransactionPool> TransactionsManager<Pool> {
    /// Sets up a new instance.
    ///
    /// Note: This expects an existing [`NetworkManager`](crate::NetworkManager) instance.
    pub fn new(
        network: NetworkHandle,
        pool: Pool,
        from_network: mpsc::UnboundedReceiver<NetworkTransactionEvent>,
        transactions_manager_config: TransactionsManagerConfig,
    ) -> Self {
        let network_events = network.event_listener();

        let (command_tx, command_rx) = mpsc::unbounded_channel();

        let transaction_fetcher = TransactionFetcher::default().with_transaction_fetcher_config(
            &transactions_manager_config.transaction_fetcher_config,
        );

        // install a listener for new __pending__ transactions that are allowed to be propagated
        // over the network
        let pending = pool.pending_transactions_listener();
        let pending_pool_imports_info = PendingPoolImportsInfo::default();

        let metrics = TransactionsManagerMetrics::default();
        metrics
            .capacity_inflight_requests
            .increment(transaction_fetcher.info.max_inflight_requests as u64);
        metrics
            .capacity_pending_pool_imports
            .increment(pending_pool_imports_info.max_pending_pool_imports as u64);

        Self {
            pool,
            network,
            network_events,
            transaction_fetcher,
            transactions_by_peers: Default::default(),
            pool_imports: Default::default(),
            pending_pool_imports_info: PendingPoolImportsInfo::new(
                DEFAULT_MAX_COUNT_PENDING_POOL_IMPORTS,
            ),
            bad_imports: LruCache::new(
                NonZeroUsize::new(DEFAULT_CAPACITY_CACHE_BAD_IMPORTS).unwrap(),
            ),
            peers: Default::default(),
            command_tx,
            command_rx: UnboundedReceiverStream::new(command_rx),
            pending_transactions: ReceiverStream::new(pending),
            transaction_events: UnboundedMeteredReceiver::new(
                from_network,
                NETWORK_POOL_TRANSACTIONS_SCOPE,
            ),
            metrics,
        }
    }
}

// === impl TransactionsManager ===

impl<Pool> TransactionsManager<Pool>
where
    Pool: TransactionPool,
{
    /// Returns a new handle that can send commands to this type.
    pub fn handle(&self) -> TransactionsHandle {
        TransactionsHandle { manager_tx: self.command_tx.clone() }
    }
}

impl<Pool> TransactionsManager<Pool>
where
    Pool: TransactionPool + 'static,
{
    #[inline]
    fn update_fetch_metrics(&self) {
        let tx_fetcher = &self.transaction_fetcher;

        self.metrics.inflight_transaction_requests.set(tx_fetcher.inflight_requests.len() as f64);

        let hashes_pending_fetch = tx_fetcher.hashes_pending_fetch.len() as f64;
        let total_hashes = tx_fetcher.hashes_fetch_inflight_and_pending_fetch.len() as f64;

        self.metrics.hashes_pending_fetch.set(hashes_pending_fetch);
        self.metrics.hashes_inflight_transaction_requests.set(total_hashes - hashes_pending_fetch);
    }

    #[inline]
    fn update_poll_metrics(&self, start: Instant, poll_durations: TxManagerPollDurations) {
        let metrics = &self.metrics;

        let TxManagerPollDurations {
            acc_network_events,
            acc_pending_imports,
            acc_tx_events,
            acc_imported_txns,
            acc_fetch_events,
            acc_pending_fetch,
            acc_cmds,
        } = poll_durations;

        // update metrics for whole poll function
        metrics.duration_poll_tx_manager.set(start.elapsed().as_secs_f64());
        // update metrics for nested expressions
        metrics.acc_duration_poll_network_events.set(acc_network_events.as_secs_f64());
        metrics.acc_duration_poll_pending_pool_imports.set(acc_pending_imports.as_secs_f64());
        metrics.acc_duration_poll_transaction_events.set(acc_tx_events.as_secs_f64());
        metrics.acc_duration_poll_imported_transactions.set(acc_imported_txns.as_secs_f64());
        metrics.acc_duration_poll_fetch_events.set(acc_fetch_events.as_secs_f64());
        metrics.acc_duration_fetch_pending_hashes.set(acc_pending_fetch.as_secs_f64());
        metrics.acc_duration_poll_commands.set(acc_cmds.as_secs_f64());
    }

    /// Request handler for an incoming request for transactions
    fn on_get_pooled_transactions(
        &mut self,
        peer_id: PeerId,
        request: GetPooledTransactions,
        response: oneshot::Sender<RequestResult<PooledTransactions>>,
    ) {
        if let Some(peer) = self.peers.get_mut(&peer_id) {
            if self.network.tx_gossip_disabled() {
                let _ = response.send(Ok(PooledTransactions::default()));
                return
            }
            let transactions = self.pool.get_pooled_transaction_elements(
                request.0,
                GetPooledTransactionLimit::ResponseSizeSoftLimit(
                    self.transaction_fetcher.info.soft_limit_byte_size_pooled_transactions_response,
                ),
            );

            // we sent a response at which point we assume that the peer is aware of the
            // transactions
            peer.seen_transactions.extend(transactions.iter().map(|tx| *tx.hash()));

            let resp = PooledTransactions(transactions);
            let _ = response.send(Ok(resp));
        }
    }

    /// Invoked when transactions in the local mempool are considered __pending__.
    ///
    /// When a transaction in the local mempool is moved to the pending pool, we propagate them to
    /// connected peers over network using the `Transactions` and `NewPooledTransactionHashes`
    /// messages. The Transactions message relays complete transaction objects and is typically
    /// sent to a small, random fraction of connected peers.
    ///
    /// All other peers receive a notification of the transaction hash and can request the
    /// complete transaction object if it is unknown to them. The dissemination of complete
    /// transactions to a fraction of peers usually ensures that all nodes receive the transaction
    /// and won't need to request it.
    fn on_new_pending_transactions(&mut self, hashes: Vec<TxHash>) {
        // Nothing to propagate while initially syncing
        if self.network.is_initially_syncing() {
            return
        }
        if self.network.tx_gossip_disabled() {
            return
        }

        trace!(target: "net::tx", num_hashes=?hashes.len(), "Start propagating transactions");

        // This fetches all transaction from the pool, including the 4844 blob transactions but
        // __without__ their sidecar, because 4844 transactions are only ever announced as hashes.
        let propagated = self.propagate_transactions(
            self.pool.get_all(hashes).into_iter().map(PropagateTransaction::new).collect(),
        );

        // notify pool so events get fired
        self.pool.on_propagated(propagated);
    }

    /// Propagate the transactions to all connected peers either as full objects or hashes.
    ///
    /// The message for new pooled hashes depends on the negotiated version of the stream.
    /// See [NewPooledTransactionHashes]
    ///
    /// Note: EIP-4844 are disallowed from being broadcast in full and are only ever sent as hashes, see also <https://eips.ethereum.org/EIPS/eip-4844#networking>.
    fn propagate_transactions(
        &mut self,
        to_propagate: Vec<PropagateTransaction>,
    ) -> PropagatedTransactions {
        let mut propagated = PropagatedTransactions::default();
        if self.network.tx_gossip_disabled() {
            return propagated
        }

        // send full transactions to a fraction of the connected peers (square root of the total
        // number of connected peers)
        let max_num_full = (self.peers.len() as f64).sqrt() as usize + 1;

        // Note: Assuming ~random~ order due to random state of the peers map hasher
        for (peer_idx, (peer_id, peer)) in self.peers.iter_mut().enumerate() {
            // filter all transactions unknown to the peer
            let mut hashes = PooledTransactionsHashesBuilder::new(peer.version);
            let mut full_transactions = FullTransactionsBuilder::default();

            // Iterate through the transactions to propagate and fill the hashes and full
            // transaction lists, before deciding whether or not to send full transactions to the
            // peer.
            for tx in to_propagate.iter() {
                if peer.seen_transactions.insert(tx.hash()) {
                    hashes.push(tx);

                    // Do not send full 4844 transaction hashes to peers.
                    //
                    //  Nodes MUST NOT automatically broadcast blob transactions to their peers.
                    //  Instead, those transactions are only announced using
                    //  `NewPooledTransactionHashes` messages, and can then be manually requested
                    //  via `GetPooledTransactions`.
                    //
                    // From: <https://eips.ethereum.org/EIPS/eip-4844#networking>
                    if !tx.transaction.is_eip4844() {
                        full_transactions.push(tx);
                    }
                }
            }
            let mut new_pooled_hashes = hashes.build();

            if !new_pooled_hashes.is_empty() {
                // determine whether to send full tx objects or hashes. If there are no full
                // transactions, try to send hashes.
                if peer_idx > max_num_full || full_transactions.is_empty() {
                    // enforce tx soft limit per message for the (unlikely) event the number of
                    // hashes exceeds it
                    new_pooled_hashes.truncate(
                        SOFT_LIMIT_COUNT_HASHES_IN_NEW_POOLED_TRANSACTIONS_BROADCAST_MESSAGE,
                    );

                    for hash in new_pooled_hashes.iter_hashes().copied() {
                        propagated.0.entry(hash).or_default().push(PropagateKind::Hash(*peer_id));
                    }

                    trace!(target: "net::tx", ?peer_id, num_txs=?new_pooled_hashes.len(), "Propagating tx hashes to peer");

                    // send hashes of transactions
                    self.network.send_transactions_hashes(*peer_id, new_pooled_hashes);
                } else {
                    let new_full_transactions = full_transactions.build();

                    for tx in new_full_transactions.iter() {
                        propagated
                            .0
                            .entry(tx.hash())
                            .or_default()
                            .push(PropagateKind::Full(*peer_id));
                    }

                    trace!(target: "net::tx", ?peer_id, num_txs=?new_full_transactions.len(), "Propagating full transactions to peer");

                    // send full transactions
                    self.network.send_transactions(*peer_id, new_full_transactions);
                }
            }
        }

        // Update propagated transactions metrics
        self.metrics.propagated_transactions.increment(propagated.0.len() as u64);

        propagated
    }

    /// Propagate the full transactions to a specific peer
    ///
    /// Returns the propagated transactions
    fn propagate_full_transactions_to_peer(
        &mut self,
        txs: Vec<TxHash>,
        peer_id: PeerId,
    ) -> Option<PropagatedTransactions> {
        trace!(target: "net::tx", ?peer_id, "Propagating transactions to peer");

        let peer = self.peers.get_mut(&peer_id)?;
        let mut propagated = PropagatedTransactions::default();

        // filter all transactions unknown to the peer
        let mut full_transactions = FullTransactionsBuilder::default();

        let to_propagate = self
            .pool
            .get_all(txs)
            .into_iter()
            .filter(|tx| !tx.transaction.is_eip4844())
            .map(PropagateTransaction::new);

        // Iterate through the transactions to propagate and fill the hashes and full transaction
        for tx in to_propagate {
            if peer.seen_transactions.insert(tx.hash()) {
                full_transactions.push(&tx);
            }
        }

        if full_transactions.transactions.is_empty() {
            // nothing to propagate
            return None
        }

        let new_full_transactions = full_transactions.build();
        for tx in new_full_transactions.iter() {
            propagated.0.entry(tx.hash()).or_default().push(PropagateKind::Full(peer_id));
        }
        // send full transactions
        self.network.send_transactions(peer_id, new_full_transactions);

        // Update propagated transactions metrics
        self.metrics.propagated_transactions.increment(propagated.0.len() as u64);

        Some(propagated)
    }

    /// Propagate the transaction hashes to the given peer
    ///
    /// Note: This will only send the hashes for transactions that exist in the pool.
    fn propagate_hashes_to(&mut self, hashes: Vec<TxHash>, peer_id: PeerId) {
        trace!(target: "net::tx", "Start propagating transactions as hashes");

        // This fetches a transactions from the pool, including the blob transactions, which are
        // only ever sent as hashes.
        let propagated = {
            let Some(peer) = self.peers.get_mut(&peer_id) else {
                // no such peer
                return
            };

            let to_propagate: Vec<PropagateTransaction> =
                self.pool.get_all(hashes).into_iter().map(PropagateTransaction::new).collect();

            let mut propagated = PropagatedTransactions::default();

            // check if transaction is known to peer
            let mut hashes = PooledTransactionsHashesBuilder::new(peer.version);

            for tx in to_propagate {
                if !peer.seen_transactions.insert(tx.hash()) {
                    hashes.push(&tx);
                }
            }

            let new_pooled_hashes = hashes.build();

            if new_pooled_hashes.is_empty() {
                // nothing to propagate
                return
            }

            for hash in new_pooled_hashes.iter_hashes().copied() {
                propagated.0.entry(hash).or_default().push(PropagateKind::Hash(peer_id));
            }

            // send hashes of transactions
            self.network.send_transactions_hashes(peer_id, new_pooled_hashes);

            // Update propagated transactions metrics
            self.metrics.propagated_transactions.increment(propagated.0.len() as u64);

            propagated
        };

        // notify pool so events get fired
        self.pool.on_propagated(propagated);
    }

    /// Request handler for an incoming `NewPooledTransactionHashes`
    fn on_new_pooled_transaction_hashes(
        &mut self,
        peer_id: PeerId,
<<<<<<< HEAD
        mut msg: NewPooledTransactionHashes,
        cx: &mut Context<'_>,
=======
        msg: NewPooledTransactionHashes,
>>>>>>> 2df0d91f
    ) {
        // If the node is initially syncing, ignore transactions
        if self.network.is_initially_syncing() {
            return
        }
        if self.network.tx_gossip_disabled() {
            return
        }

        // try to free up active peers
        self.transaction_fetcher.try_drain_inflight_requests(cx);

        // get handle to peer's session, if the session is still active
        let Some(peer) = self.peers.get_mut(&peer_id) else {
            trace!(
                peer_id=format!("{peer_id:#}"),
                msg=?msg,
                "discarding announcement from inactive peer"
            );

            return
        };
        let client = peer.client_version.clone();

        // keep track of the transactions the peer knows
        let mut count_txns_already_seen_by_peer = 0;
        for tx in msg.iter_hashes().copied() {
            if !peer.seen_transactions.insert(tx) {
                count_txns_already_seen_by_peer += 1;
            }
        }
        if count_txns_already_seen_by_peer > 0 {
            // this may occur if transactions are sent or announced to a peer, at the same time as
            // the peer sends/announces those hashes to us. this is because, marking
            // txns as seen by a peer is done optimistically upon sending them to the
            // peer.
            self.metrics.messages_with_hashes_already_seen_by_peer.increment(1);
            self.metrics
                .occurrences_hash_already_seen_by_peer
                .increment(count_txns_already_seen_by_peer);

            trace!(target: "net::tx",
                count_txns_already_seen_by_peer=%count_txns_already_seen_by_peer,
                peer_id=format!("{peer_id:#}"),
                client=?client,
                "Peer sent hashes that have already been marked as seen by peer"
            );

            self.report_already_seen(peer_id);
        }

        // 1. filter out spam
        let (validation_outcome, mut partially_valid_msg) =
            self.transaction_fetcher.filter_valid_message.partially_filter_valid_entries(msg);

        if let FilterOutcome::ReportPeer = validation_outcome {
            self.report_peer(peer_id, ReputationChangeKind::BadAnnouncement);
        }

        // 2. filter out known hashes
        //
        // known txns have already been successfully fetched or received over gossip.
        //
        // most hashes will be filtered out here since this the mempool protocol is a gossip
        // protocol, healthy peers will send many of the same hashes.
        //
        let hashes_count_pre_pool_filter = partially_valid_msg.len();
        self.pool.retain_unknown(&mut partially_valid_msg);
        if hashes_count_pre_pool_filter > partially_valid_msg.len() {
            let already_known_hashes_count =
                hashes_count_pre_pool_filter - partially_valid_msg.len();
            self.metrics
                .occurrences_hashes_already_in_pool
                .increment(already_known_hashes_count as u64);
        }

        if partially_valid_msg.is_empty() {
            // nothing to request
            return
        }

        // 3. filter out invalid entries (spam)
        //
        // validates messages with respect to the given network, e.g. allowed tx types
        //
        let (validation_outcome, mut valid_announcement_data) = if partially_valid_msg
            .msg_version()
            .expect("partially valid announcement should have version")
            .is_eth68()
        {
            // validate eth68 announcement data
            self.transaction_fetcher
                .filter_valid_message
                .filter_valid_entries_68(partially_valid_msg)
        } else {
            // validate eth66 announcement data
            self.transaction_fetcher
                .filter_valid_message
                .filter_valid_entries_66(partially_valid_msg)
        };

        if let FilterOutcome::ReportPeer = validation_outcome {
            self.report_peer(peer_id, ReputationChangeKind::BadAnnouncement);
        }

        if valid_announcement_data.is_empty() {
            // no valid announcement data
            return
        }

        // 4. filter out already seen unknown hashes
        //
        // seen hashes are already in the tx fetcher, pending fetch.
        //
        // for any seen hashes add the peer as fallback. unseen hashes are loaded into the tx
        // fetcher, hence they should be valid at this point.
        let bad_imports = &self.bad_imports;
        self.transaction_fetcher.filter_unseen_and_pending_hashes(
            &mut valid_announcement_data,
            |hash| bad_imports.contains(hash),
            &peer_id,
            |peer_id| self.peers.contains_key(&peer_id),
            &client,
        );

        if valid_announcement_data.is_empty() {
            // nothing to request
            return
        }

        trace!(target: "net::tx",
            peer_id=format!("{peer_id:#}"),
            hashes_len=valid_announcement_data.iter().count(),
            hashes=?valid_announcement_data.keys().collect::<Vec<_>>(),
            msg_version=%valid_announcement_data.msg_version(),
            client_version=%client,
            "received previously unseen and pending hashes in announcement from peer"
        );

        // only send request for hashes to idle peer, otherwise buffer hashes storing peer as
        // fallback
        if !self.transaction_fetcher.is_idle(&peer_id) {
            // load message version before announcement data is destructed in packing
            let msg_version = valid_announcement_data.msg_version();
            let (hashes, _version) = valid_announcement_data.into_request_hashes();

            trace!(target: "net::tx",
                peer_id=format!("{peer_id:#}"),
                hashes=?*hashes,
                msg_version=%msg_version,
                client_version=%client,
                "buffering hashes announced by busy peer"
            );

            self.transaction_fetcher.buffer_hashes(hashes, Some(peer_id));

            return
        }

        // load message version before announcement data type is destructed in packing
        let msg_version = valid_announcement_data.msg_version();
        //
        // demand recommended soft limit on response, however the peer may enforce an arbitrary
        // limit on the response (2MB)
        //
        // request buffer is shrunk via call to pack request!
        let init_capacity_req =
            self.transaction_fetcher.approx_capacity_get_pooled_transactions_req(msg_version);
        let mut hashes_to_request = RequestTxHashes::with_capacity(init_capacity_req);
        let surplus_hashes =
            self.transaction_fetcher.pack_request(&mut hashes_to_request, valid_announcement_data);

        if !surplus_hashes.is_empty() {
            trace!(target: "net::tx",
                peer_id=format!("{peer_id:#}"),
                surplus_hashes=?*surplus_hashes,
                msg_version=%msg_version,
                client_version=%client,
                "some hashes in announcement from peer didn't fit in `GetPooledTransactions` request, buffering surplus hashes"
            );

            self.transaction_fetcher.buffer_hashes(surplus_hashes, Some(peer_id));
        }

        trace!(target: "net::tx",
            peer_id=format!("{peer_id:#}"),
            hashes=?*hashes_to_request,
            msg_version=%msg_version,
            client_version=%client,
            "sending hashes in `GetPooledTransactions` request to peer's session"
        );

        // request the missing transactions
        //
        // get handle to peer's session again, at this point we know it exists
        let Some(peer) = self.peers.get_mut(&peer_id) else { return };
        let metrics = &self.metrics;
        if let Some(failed_to_request_hashes) =
            self.transaction_fetcher.request_transactions_from_peer(hashes_to_request, peer, || {
                metrics.egress_peer_channel_full.increment(1)
            })
        {
            let conn_eth_version = peer.version;

            debug!(target: "net::tx",
                peer_id=format!("{peer_id:#}"),
                failed_to_request_hashes=?*failed_to_request_hashes,
                conn_eth_version=%conn_eth_version,
                client_version=%client,
                "sending `GetPooledTransactions` request to peer's session failed, buffering hashes"
            );
            self.transaction_fetcher.buffer_hashes(failed_to_request_hashes, Some(peer_id));
        }
    }

    /// Handles dedicated transaction events related to the `eth` protocol.
    fn on_network_tx_event(&mut self, event: NetworkTransactionEvent, cx: &mut Context<'_>) {
        match event {
            NetworkTransactionEvent::IncomingTransactions { peer_id, msg } => {
                // ensure we didn't receive any blob transactions as these are disallowed to be
                // broadcasted in full

                let has_blob_txs = msg.has_eip4844();

                let non_blob_txs = msg
                    .0
                    .into_iter()
                    .map(PooledTransactionsElement::try_from_broadcast)
                    .filter_map(Result::ok)
                    .collect::<PooledTransactions>();

                // mark the transactions as received
                self.transaction_fetcher.remove_hashes_from_transaction_fetcher(
                    non_blob_txs.iter().map(|tx| *tx.hash()),
                );

                self.import_transactions(peer_id, non_blob_txs, TransactionSource::Broadcast);

                if has_blob_txs {
                    debug!(target: "net::tx", ?peer_id, "received bad full blob transaction broadcast");
                    self.report_peer_bad_transactions(peer_id);
                }
            }
            NetworkTransactionEvent::IncomingPooledTransactionHashes { peer_id, msg } => {
                self.on_new_pooled_transaction_hashes(peer_id, msg, cx)
            }
            NetworkTransactionEvent::GetPooledTransactions { peer_id, request, response } => {
                self.on_get_pooled_transactions(peer_id, request, response)
            }
            NetworkTransactionEvent::GetTransactionsHandle(response) => {
                let _ = response.send(Some(self.handle()));
            }
        }
    }

    /// Handles a command received from a detached [`TransactionsHandle`]
    fn on_command(&mut self, cmd: TransactionsCommand) {
        match cmd {
            TransactionsCommand::PropagateHash(hash) => {
                self.on_new_pending_transactions(vec![hash])
            }
            TransactionsCommand::PropagateHashesTo(hashes, peer) => {
                self.propagate_hashes_to(hashes, peer)
            }
            TransactionsCommand::GetActivePeers(tx) => {
                let peers = self.peers.keys().copied().collect::<HashSet<_>>();
                tx.send(peers).ok();
            }
            TransactionsCommand::PropagateTransactionsTo(_txs, _peer) => {
                if let Some(propagated) = self.propagate_full_transactions_to_peer(_txs, _peer) {
                    self.pool.on_propagated(propagated);
                }
            }
            TransactionsCommand::GetTransactionHashes { peers, tx } => {
                let mut res = HashMap::with_capacity(peers.len());
                for peer_id in peers {
                    let hashes = self
                        .peers
                        .get(&peer_id)
                        .map(|peer| peer.seen_transactions.iter().copied().collect::<HashSet<_>>())
                        .unwrap_or_default();
                    res.insert(peer_id, hashes);
                }
                tx.send(res).ok();
            }
            TransactionsCommand::GetPeerSender { peer_id, peer_request_sender } => {
                let sender = self.peers.get(&peer_id).map(|peer| peer.request_tx.clone());
                peer_request_sender.send(sender).ok();
            }
        }
    }

    /// Handles a received event related to common network events.
    fn on_network_event(&mut self, event: NetworkEvent) {
        match event {
            NetworkEvent::SessionClosed { peer_id, .. } => {
                // remove the peer
                self.peers.remove(&peer_id);
            }
            NetworkEvent::SessionEstablished {
                peer_id, client_version, messages, version, ..
            } => {
                // Insert a new peer into the peerset.
                let peer = PeerMetadata::new(messages, version, client_version);
                let peer = match self.peers.entry(peer_id) {
                    Entry::Occupied(mut entry) => {
                        entry.insert(peer);
                        entry.into_mut()
                    }
                    Entry::Vacant(entry) => entry.insert(peer),
                };

                // Send a `NewPooledTransactionHashes` to the peer with up to
                // `SOFT_LIMIT_COUNT_HASHES_IN_NEW_POOLED_TRANSACTIONS_BROADCAST_MESSAGE`
                // transactions in the pool.
                if self.network.is_initially_syncing() || self.network.tx_gossip_disabled() {
                    return
                }

                let pooled_txs = self.pool.pooled_transactions_max(
                    SOFT_LIMIT_COUNT_HASHES_IN_NEW_POOLED_TRANSACTIONS_BROADCAST_MESSAGE,
                );
                if pooled_txs.is_empty() {
                    // do not send a message if there are no transactions in the pool
                    return
                }

                let mut msg_builder = PooledTransactionsHashesBuilder::new(version);
                for pooled_tx in pooled_txs {
                    peer.seen_transactions.insert(*pooled_tx.hash());
                    msg_builder.push_pooled(pooled_tx);
                }

                let msg = msg_builder.build();
                self.network.send_transactions_hashes(peer_id, msg);
            }
            _ => {}
        }
    }

    /// Starts the import process for the given transactions.
    fn import_transactions(
        &mut self,
        peer_id: PeerId,
        transactions: PooledTransactions,
        source: TransactionSource,
    ) {
        // If the node is pipeline syncing, ignore transactions
        if self.network.is_initially_syncing() {
            return
        }
        if self.network.tx_gossip_disabled() {
            return
        }

        let mut transactions = transactions.0;

        let Some(peer) = self.peers.get_mut(&peer_id) else { return };

        // track that the peer knows these transaction, but only if this is a new broadcast.
        // If we received the transactions as the response to our `GetPooledTransactions``
        // requests (based on received `NewPooledTransactionHashes`) then we already
        // recorded the hashes as seen by this peer in `Self::on_new_pooled_transaction_hashes`.
        let mut num_already_seen_by_peer = 0;
        for tx in transactions.iter() {
            if source.is_broadcast() && !peer.seen_transactions.insert(*tx.hash()) {
                num_already_seen_by_peer += 1;
            }
        }

        // 1. filter out txns already inserted into pool
        let txns_count_pre_pool_filter = transactions.len();
        self.pool.retain_unknown(&mut transactions);
        if txns_count_pre_pool_filter > transactions.len() {
            let already_known_txns_count = txns_count_pre_pool_filter - transactions.len();
            self.metrics
                .occurrences_transactions_already_in_pool
                .increment(already_known_txns_count as u64);
        }

        // tracks the quality of the given transactions
        let mut has_bad_transactions = false;

        // 2. filter out transactions that are invalid or already pending import
        if let Some(peer) = self.peers.get_mut(&peer_id) {
            // pre-size to avoid reallocations
            let mut new_txs = Vec::with_capacity(transactions.len());
            for tx in transactions {
                // recover transaction
                let tx = match tx.try_into_ecrecovered() {
                    Ok(tx) => tx,
                    Err(badtx) => {
                        trace!(target: "net::tx",
                            peer_id=format!("{peer_id:#}"),
                            hash=%badtx.hash(),
                            client_version=%peer.client_version,
                            "failed ecrecovery for transaction"
                        );
                        has_bad_transactions = true;
                        continue
                    }
                };

                match self.transactions_by_peers.entry(*tx.hash()) {
                    Entry::Occupied(mut entry) => {
                        // transaction was already inserted
                        entry.get_mut().insert(peer_id);
                    }
                    Entry::Vacant(entry) => {
                        if !self.bad_imports.contains(tx.hash()) {
                            // this is a new transaction that should be imported into the pool
                            let pool_transaction = <Pool::Transaction as FromRecoveredPooledTransaction>::from_recovered_pooled_transaction(tx);
                            new_txs.push(pool_transaction);

                            entry.insert(HashSet::from([peer_id]));
                        } else {
                            trace!(target: "net::tx",
                                peer_id=format!("{peer_id:#}"),
                                hash=%tx.hash(),
                                client_version=%peer.client_version,
                                "received an invalid transaction from peer"
                            );
                            self.metrics.bad_imports.increment(1);
                        }
                    }
                }
            }
            new_txs.shrink_to_fit();

            // 3. import new transactions as a batch to minimize lock contention on the underlying
            // pool
            if !new_txs.is_empty() {
                let pool = self.pool.clone();
                // update metrics
                let metric_pending_pool_imports = self.metrics.pending_pool_imports.clone();
                metric_pending_pool_imports.increment(new_txs.len() as f64);

                // update self-monitoring info
                self.pending_pool_imports_info
                    .pending_pool_imports
                    .fetch_add(new_txs.len(), Ordering::Relaxed);
                let tx_manager_info_pending_pool_imports =
                    self.pending_pool_imports_info.pending_pool_imports.clone();

                let import = Box::pin(async move {
                    let added = new_txs.len();
                    let res = pool.add_external_transactions(new_txs).await;

                    // update metrics
                    metric_pending_pool_imports.decrement(added as f64);
                    // update self-monitoring info
                    tx_manager_info_pending_pool_imports.fetch_sub(added, Ordering::Relaxed);

                    res
                });

                self.pool_imports.push(import);
            }

            if num_already_seen_by_peer > 0 {
                self.metrics.messages_with_transactions_already_seen_by_peer.increment(1);
                self.metrics
                    .occurrences_of_transaction_already_seen_by_peer
                    .increment(num_already_seen_by_peer);
                trace!(target: "net::tx", num_txs=%num_already_seen_by_peer, ?peer_id, client=?peer.client_version, "Peer sent already seen transactions");
            }
        }

        if has_bad_transactions {
            // peer sent us invalid transactions
            self.report_peer_bad_transactions(peer_id)
        }

        if num_already_seen_by_peer > 0 {
            self.report_already_seen(peer_id);
        }
    }

    fn report_peer_bad_transactions(&self, peer_id: PeerId) {
        self.report_peer(peer_id, ReputationChangeKind::BadTransactions);
        self.metrics.reported_bad_transactions.increment(1);
    }

    fn report_peer(&self, peer_id: PeerId, kind: ReputationChangeKind) {
        trace!(target: "net::tx", ?peer_id, ?kind, "reporting reputation change");
        self.network.reputation_change(peer_id, kind);
    }

    fn on_request_error(&self, peer_id: PeerId, req_err: RequestError) {
        let kind = match req_err {
            RequestError::UnsupportedCapability => ReputationChangeKind::BadProtocol,
            RequestError::Timeout => ReputationChangeKind::Timeout,
            RequestError::ChannelClosed | RequestError::ConnectionDropped => {
                // peer is already disconnected
                return
            }
            RequestError::BadResponse => return self.report_peer_bad_transactions(peer_id),
        };
        self.report_peer(peer_id, kind);
    }

    fn report_already_seen(&self, peer_id: PeerId) {
        trace!(target: "net::tx", ?peer_id, "Penalizing peer for already seen transaction");
        self.network.reputation_change(peer_id, ReputationChangeKind::AlreadySeenTransaction);
    }

    /// Clear the transaction
    fn on_good_import(&mut self, hash: TxHash) {
        self.transactions_by_peers.remove(&hash);
    }

    /// Penalize the peers that sent the bad transaction and cache it to avoid fetching or
    /// importing it again.
    fn on_bad_import(&mut self, hash: TxHash) {
        if let Some(peers) = self.transactions_by_peers.remove(&hash) {
            for peer_id in peers {
                self.report_peer_bad_transactions(peer_id);
            }
        }
        self.transaction_fetcher.remove_hashes_from_transaction_fetcher([hash]);
        self.bad_imports.insert(hash);
    }

    /// Returns `true` if [`TransactionsManager`] has capacity to request pending hashes. Returns
    /// `false` if [`TransactionsManager`] is operating close to full capacity.
    fn has_capacity_for_fetching_pending_hashes(&self) -> bool {
        self.pending_pool_imports_info
            .has_capacity(self.pending_pool_imports_info.max_pending_pool_imports) &&
            self.transaction_fetcher.has_capacity_for_fetching_pending_hashes()
    }
}

#[derive(Debug, Default)]
struct TxManagerPollDurations {
    acc_network_events: Duration,
    acc_pending_imports: Duration,
    acc_tx_events: Duration,
    acc_imported_txns: Duration,
    acc_fetch_events: Duration,
    acc_pending_fetch: Duration,
    acc_cmds: Duration,
}

/// An endless future. Preemption ensure that future is non-blocking, nonetheless. See
/// [`crate::NetworkManager`] for more context on the design pattern.
///
/// This should be spawned or used as part of `tokio::select!`.
impl<Pool> Future for TransactionsManager<Pool>
where
    Pool: TransactionPool + Unpin + 'static,
{
    type Output = ();

    fn poll(self: Pin<&mut Self>, cx: &mut Context<'_>) -> Poll<Self::Output> {
        let start = Instant::now();
        let mut poll_durations = TxManagerPollDurations::default();

        let this = self.get_mut();

        // If the budget is exhausted we manually yield back control to tokio. See
        // `NetworkManager` for more context on the design pattern.
        let mut budget = 1024;

        loop {
            let mut some_ready = false;

            let acc = &mut poll_durations.acc_network_events;
            duration_metered_exec!(
                {
                    // advance network/peer related events
                    if let Poll::Ready(Some(event)) = this.network_events.poll_next_unpin(cx) {
                        this.on_network_event(event);
                        some_ready = true;
                    }
                },
                acc
            );

            let acc = &mut poll_durations.acc_pending_fetch;
            duration_metered_exec!(
                {
                    if this.has_capacity_for_fetching_pending_hashes() {
                        // try drain transaction hashes pending fetch
                        let info = &this.pending_pool_imports_info;
                        let max_pending_pool_imports = info.max_pending_pool_imports;
                        let has_capacity_wrt_pending_pool_imports =
                            |divisor| info.has_capacity(max_pending_pool_imports / divisor);

                        let metrics = &this.metrics;
                        let metrics_increment_egress_peer_channel_full =
                            || metrics.egress_peer_channel_full.increment(1);

                        this.transaction_fetcher.on_fetch_pending_hashes(
                            &this.peers,
                            has_capacity_wrt_pending_pool_imports,
                            metrics_increment_egress_peer_channel_full,
                            cx,
                        );
                    }
                },
                acc
            );

            let acc = &mut poll_durations.acc_cmds;
            duration_metered_exec!(
                {
                    // advance commands
                    if let Poll::Ready(Some(cmd)) = this.command_rx.poll_next_unpin(cx) {
                        this.on_command(cmd);
                        some_ready = true;
                    }
                },
                acc
            );

            let acc = &mut poll_durations.acc_tx_events;
            duration_metered_exec!(
                {
                    // advance incoming transaction events
                    if let Poll::Ready(Some(event)) = this.transaction_events.poll_next_unpin(cx) {
                        this.on_network_tx_event(event, cx);
                        some_ready = true;
                    }
                },
                acc
            );

            let acc = &mut poll_durations.acc_fetch_events;
            duration_metered_exec!(
                {
                    this.update_fetch_metrics();

                    // advance fetching transaction events
                    if let Poll::Ready(Some(fetch_event)) =
                        this.transaction_fetcher.poll_next_unpin(cx)
                    {
                        match fetch_event {
                            FetchEvent::TransactionsFetched { peer_id, transactions } => {
                                this.import_transactions(
                                    peer_id,
                                    transactions,
                                    TransactionSource::Response,
                                );
                            }
                            FetchEvent::FetchError { peer_id, error } => {
                                trace!(target: "net::tx", ?peer_id, %error, "requesting transactions from peer failed");
                                this.on_request_error(peer_id, error);
                            }
                        }
                        some_ready = true;
                    }

                    this.update_fetch_metrics();
                },
                acc
            );

            let acc = &mut poll_durations.acc_pending_imports;
            duration_metered_exec!(
                {
                    // Advance all imports
                    if let Poll::Ready(Some(batch_import_res)) =
                        this.pool_imports.poll_next_unpin(cx)
                    {
                        for res in batch_import_res {
                            match res {
                                Ok(hash) => {
                                    this.on_good_import(hash);
                                }
                                Err(err) => {
                                    // if we're _currently_ syncing and the transaction is bad we
                                    // ignore it, otherwise we penalize the peer that sent the bad
                                    // transaction with the assumption that the peer should have
                                    // known that this transaction is bad. (e.g. consensus
                                    // rules)
                                    if err.is_bad_transaction() && !this.network.is_syncing() {
                                        debug!(target: "net::tx", %err, "bad pool transaction import");
                                        this.on_bad_import(err.hash);
                                        continue
                                    }
                                    this.on_good_import(err.hash);
                                }
                            }
                        }

                        some_ready = true;
                    }
                },
                acc
            );

            let acc = &mut poll_durations.acc_imported_txns;
            duration_metered_exec!(
                {
                    // drain new __pending__ transactions handle and propagate transactions.
                    // we drain this to batch the transactions in a single message.
                    // we don't expect this buffer to be large, since only pending transactions are
                    // emitted here.
                    let mut new_txs = Vec::new();
                    while let Poll::Ready(Some(hash)) =
                        this.pending_transactions.poll_next_unpin(cx)
                    {
                        new_txs.push(hash);
                    }
                    if !new_txs.is_empty() {
                        this.on_new_pending_transactions(new_txs);
                    }
                },
                acc
            );

            // all channels are fully drained and import futures pending
            if !some_ready {
                break
            }

            budget -= 1;
            if budget <= 0 {
                // Make sure we're woken up again
                cx.waker().wake_by_ref();
                break
            }
        }

        this.update_poll_metrics(start, poll_durations);

        Poll::Pending
    }
}

/// A transaction that's about to be propagated to multiple peers.
struct PropagateTransaction {
    size: usize,
    transaction: Arc<TransactionSigned>,
}

// === impl PropagateTransaction ===

impl PropagateTransaction {
    fn hash(&self) -> TxHash {
        self.transaction.hash()
    }

    /// Create a new instance from a pooled transaction
    fn new<T: PoolTransaction>(tx: Arc<ValidPoolTransaction<T>>) -> Self {
        let size = tx.encoded_length();
        let transaction = Arc::new(tx.transaction.to_recovered_transaction().into_signed());
        Self { size, transaction }
    }
}

/// Helper type for constructing the full transaction message that enforces the
/// [`DEFAULT_SOFT_LIMIT_BYTE_SIZE_TRANSACTIONS_BROADCAST_MESSAGE`].
#[derive(Default)]
struct FullTransactionsBuilder {
    total_size: usize,
    transactions: Vec<Arc<TransactionSigned>>,
}

// === impl FullTransactionsBuilder ===

impl FullTransactionsBuilder {
    /// Append a transaction to the list if the total message bytes size doesn't exceed the soft
    /// maximum target byte size. The limit is soft, meaning if one single transaction goes over
    /// the limit, it will be broadcasted in its own [`Transactions`] message. The same pattern is
    /// followed in filling a [`GetPooledTransactions`] request in
    /// [`TransactionFetcher::fill_request_from_hashes_pending_fetch`].
    fn push(&mut self, transaction: &PropagateTransaction) {
        let new_size = self.total_size + transaction.size;
        if new_size > DEFAULT_SOFT_LIMIT_BYTE_SIZE_TRANSACTIONS_BROADCAST_MESSAGE &&
            self.total_size > 0
        {
            return
        }

        self.total_size = new_size;
        self.transactions.push(Arc::clone(&transaction.transaction));
    }

    /// Returns whether or not any transactions are in the [FullTransactionsBuilder].
    fn is_empty(&self) -> bool {
        self.transactions.is_empty()
    }

    /// returns the list of transactions.
    fn build(self) -> Vec<Arc<TransactionSigned>> {
        self.transactions
    }
}

/// A helper type to create the pooled transactions message based on the negotiated version of the
/// session with the peer
enum PooledTransactionsHashesBuilder {
    Eth66(NewPooledTransactionHashes66),
    Eth68(NewPooledTransactionHashes68),
}

// === impl PooledTransactionsHashesBuilder ===

impl PooledTransactionsHashesBuilder {
    /// Push a transaction from the pool to the list.
    fn push_pooled<T: PoolTransaction>(&mut self, pooled_tx: Arc<ValidPoolTransaction<T>>) {
        match self {
            PooledTransactionsHashesBuilder::Eth66(msg) => msg.0.push(*pooled_tx.hash()),
            PooledTransactionsHashesBuilder::Eth68(msg) => {
                msg.hashes.push(*pooled_tx.hash());
                msg.sizes.push(pooled_tx.encoded_length());
                msg.types.push(pooled_tx.transaction.tx_type());
            }
        }
    }

    fn push(&mut self, tx: &PropagateTransaction) {
        match self {
            PooledTransactionsHashesBuilder::Eth66(msg) => msg.0.push(tx.hash()),
            PooledTransactionsHashesBuilder::Eth68(msg) => {
                msg.hashes.push(tx.hash());
                msg.sizes.push(tx.size);
                msg.types.push(tx.transaction.tx_type().into());
            }
        }
    }

    /// Create a builder for the negotiated version of the peer's session
    fn new(version: EthVersion) -> Self {
        match version {
            EthVersion::Eth66 | EthVersion::Eth67 => {
                PooledTransactionsHashesBuilder::Eth66(Default::default())
            }
            EthVersion::Eth68 => PooledTransactionsHashesBuilder::Eth68(Default::default()),
        }
    }

    fn build(self) -> NewPooledTransactionHashes {
        match self {
            PooledTransactionsHashesBuilder::Eth66(msg) => msg.into(),
            PooledTransactionsHashesBuilder::Eth68(msg) => msg.into(),
        }
    }
}

/// How we received the transactions.
enum TransactionSource {
    /// Transactions were broadcast to us via [`Transactions`] message.
    Broadcast,
    /// Transactions were sent as the response of [`fetcher::GetPooledTxRequest`] issued by us.
    Response,
}

// === impl TransactionSource ===

impl TransactionSource {
    /// Whether the transaction were sent as broadcast.
    fn is_broadcast(&self) -> bool {
        matches!(self, TransactionSource::Broadcast)
    }
}

/// Tracks a single peer in the context of [`TransactionsManager`].
#[derive(Debug)]
pub struct PeerMetadata {
    /// Optimistically keeps track of transactions that we know the peer has seen. Optimistic, in
    /// the sense that transactions are preemptively marked as seen by peer when they are sent to
    /// the peer.
    seen_transactions: LruCache<TxHash>,
    /// A communication channel directly to the peer's session task.
    request_tx: PeerRequestSender,
    /// negotiated version of the session.
    version: EthVersion,
    /// The peer's client version.
    client_version: Arc<str>,
}

impl PeerMetadata {
    /// Returns a new instance of [`PeerMetadata`].
    fn new(request_tx: PeerRequestSender, version: EthVersion, client_version: Arc<str>) -> Self {
        Self {
            seen_transactions: LruCache::new(
                NonZeroUsize::new(DEFAULT_CAPACITY_CACHE_SEEN_BY_PEER).expect("infallible"),
            ),
            request_tx,
            version,
            client_version,
        }
    }
}

/// Commands to send to the [`TransactionsManager`]
#[derive(Debug)]
enum TransactionsCommand {
    /// Propagate a transaction hash to the network.
    PropagateHash(B256),
    /// Propagate transaction hashes to a specific peer.
    PropagateHashesTo(Vec<B256>, PeerId),
    /// Request the list of active peer IDs from the [`TransactionsManager`].
    GetActivePeers(oneshot::Sender<HashSet<PeerId>>),
    /// Propagate a collection of full transactions to a specific peer.
    PropagateTransactionsTo(Vec<TxHash>, PeerId),
    /// Request transaction hashes known by specific peers from the [`TransactionsManager`].
    GetTransactionHashes {
        peers: Vec<PeerId>,
        tx: oneshot::Sender<HashMap<PeerId, HashSet<TxHash>>>,
    },
    /// Requests a clone of the sender sender channel to the peer.
    GetPeerSender {
        peer_id: PeerId,
        peer_request_sender: oneshot::Sender<Option<PeerRequestSender>>,
    },
}

/// All events related to transactions emitted by the network.
#[derive(Debug)]
pub enum NetworkTransactionEvent {
    /// Represents the event of receiving a list of transactions from a peer.
    ///
    /// This indicates transactions that were broadcasted to us from the peer.
    IncomingTransactions {
        /// The ID of the peer from which the transactions were received.
        peer_id: PeerId,
        /// The received transactions.
        msg: Transactions,
    },
    /// Represents the event of receiving a list of transaction hashes from a peer.
    IncomingPooledTransactionHashes {
        /// The ID of the peer from which the transaction hashes were received.
        peer_id: PeerId,
        /// The received new pooled transaction hashes.
        msg: NewPooledTransactionHashes,
    },
    /// Represents the event of receiving a `GetPooledTransactions` request from a peer.
    GetPooledTransactions {
        /// The ID of the peer from which the request was received.
        peer_id: PeerId,
        /// The received `GetPooledTransactions` request.
        request: GetPooledTransactions,
        /// The sender for responding to the request with a result of `PooledTransactions`.
        response: oneshot::Sender<RequestResult<PooledTransactions>>,
    },
    /// Represents the event of receiving a `GetTransactionsHandle` request.
    GetTransactionsHandle(oneshot::Sender<Option<TransactionsHandle>>),
}

/// Tracks stats about the [`TransactionsManager`].
#[derive(Debug)]
pub struct PendingPoolImportsInfo {
<<<<<<< HEAD
    /// Number of transactions about to be imported into the pool.
=======
    /// Number of transactions about to be inserted into the pool.
>>>>>>> 2df0d91f
    pending_pool_imports: Arc<AtomicUsize>,
    /// Max number of transactions allowed to be imported concurrently.
    max_pending_pool_imports: usize,
}

impl PendingPoolImportsInfo {
    /// Returns a new [`PendingPoolImportsInfo`].
    pub fn new(max_pending_pool_imports: usize) -> Self {
        Self { pending_pool_imports: Arc::new(AtomicUsize::default()), max_pending_pool_imports }
    }

    /// Returns `true` if the number of pool imports is under a given tolerated max.
    pub fn has_capacity(&self, max_pending_pool_imports: usize) -> bool {
        self.pending_pool_imports.load(Ordering::Relaxed) < max_pending_pool_imports
    }
}

impl Default for PendingPoolImportsInfo {
    fn default() -> Self {
        Self::new(DEFAULT_MAX_COUNT_PENDING_POOL_IMPORTS)
    }
}

#[cfg(test)]
mod tests {
    use super::*;
    use crate::{test_utils::Testnet, NetworkConfigBuilder, NetworkManager};
    use alloy_rlp::Decodable;
    use constants::tx_fetcher::DEFAULT_MAX_COUNT_FALLBACK_PEERS;
    use futures::FutureExt;
    use futures_test::task::noop_context;
    use reth_interfaces::sync::{NetworkSyncUpdater, SyncState};
    use reth_network_api::NetworkInfo;
    use reth_primitives::hex;
    use reth_provider::test_utils::NoopProvider;
    use reth_transaction_pool::test_utils::{testing_pool, MockTransaction};
    use secp256k1::SecretKey;
    use std::{future::poll_fn, hash};
    use tests::fetcher::TxFetchMetadata;

    async fn new_tx_manager() -> TransactionsManager<impl TransactionPool> {
        let secret_key = SecretKey::new(&mut rand::thread_rng());
        let client = NoopProvider::default();

        let config = NetworkConfigBuilder::new(secret_key)
            // let OS choose port
            .listener_port(0)
            .disable_discovery()
            .build(client);

        let pool = testing_pool();

        let transactions_manager_config = config.transactions_manager_config.clone();
        let (_network_handle, _network, transactions, _) = NetworkManager::new(config)
            .await
            .unwrap()
            .into_builder()
            .transactions(pool.clone(), transactions_manager_config)
            .split_with_handle();

        transactions
    }

    pub(super) fn default_cache<T: hash::Hash + Eq>() -> LruCache<T> {
        let limit = NonZeroUsize::new(DEFAULT_MAX_COUNT_FALLBACK_PEERS.into()).unwrap();
        LruCache::new(limit)
    }

    // Returns (peer, channel-to-send-get-pooled-tx-response-on).
    pub(super) fn new_mock_session(
        peer_id: PeerId,
        version: EthVersion,
    ) -> (PeerMetadata, mpsc::Receiver<PeerRequest>) {
        let (to_mock_session_tx, to_mock_session_rx) = mpsc::channel(1);

        (
            PeerMetadata::new(
                PeerRequestSender::new(peer_id, to_mock_session_tx),
                version,
                Arc::from(""),
            ),
            to_mock_session_rx,
        )
    }

    #[tokio::test(flavor = "multi_thread")]
    async fn test_ignored_tx_broadcasts_while_initially_syncing() {
        reth_tracing::init_test_tracing();
        let net = Testnet::create(3).await;

        let mut handles = net.handles();
        let handle0 = handles.next().unwrap();
        let handle1 = handles.next().unwrap();

        drop(handles);
        let handle = net.spawn();

        let listener0 = handle0.event_listener();
        handle0.add_peer(*handle1.peer_id(), handle1.local_addr());
        let secret_key = SecretKey::new(&mut rand::thread_rng());

        let client = NoopProvider::default();
        let pool = testing_pool();
        let config = NetworkConfigBuilder::new(secret_key)
            .disable_discovery()
            .listener_port(0)
            .build(client);
        let transactions_manager_config = config.transactions_manager_config.clone();
        let (network_handle, network, mut transactions, _) = NetworkManager::new(config)
            .await
            .unwrap()
            .into_builder()
            .transactions(pool.clone(), transactions_manager_config)
            .split_with_handle();

        tokio::task::spawn(network);

        // go to syncing (pipeline sync)
        network_handle.update_sync_state(SyncState::Syncing);
        assert!(NetworkInfo::is_syncing(&network_handle));
        assert!(NetworkInfo::is_initially_syncing(&network_handle));

        // wait for all initiator connections
        let mut established = listener0.take(2);
        while let Some(ev) = established.next().await {
            match ev {
                NetworkEvent::SessionEstablished {
                    peer_id,
                    remote_addr,
                    client_version,
                    capabilities,
                    messages,
                    status,
                    version,
                } => {
                    // to insert a new peer in transactions peerset
                    transactions.on_network_event(NetworkEvent::SessionEstablished {
                        peer_id,
                        remote_addr,
                        client_version,
                        capabilities,
                        messages,
                        status,
                        version,
                    })
                }
                NetworkEvent::PeerAdded(_peer_id) => continue,
                ev => {
                    panic!("unexpected event {ev:?}")
                }
            }
        }
        // random tx: <https://etherscan.io/getRawTx?tx=0x9448608d36e721ef403c53b00546068a6474d6cbab6816c3926de449898e7bce>
        let input = hex!("02f871018302a90f808504890aef60826b6c94ddf4c5025d1a5742cf12f74eec246d4432c295e487e09c3bbcc12b2b80c080a0f21a4eacd0bf8fea9c5105c543be5a1d8c796516875710fafafdf16d16d8ee23a001280915021bb446d1973501a67f93d2b38894a514b976e7b46dc2fe54598d76");
        let signed_tx = TransactionSigned::decode(&mut &input[..]).unwrap();
        transactions.on_network_tx_event(
            NetworkTransactionEvent::IncomingTransactions {
                peer_id: *handle1.peer_id(),
                msg: Transactions(vec![signed_tx.clone()]),
            },
            &mut noop_context(),
        );
        poll_fn(|cx| {
            let _ = transactions.poll_unpin(cx);
            Poll::Ready(())
        })
        .await;
        assert!(pool.is_empty());
        handle.terminate().await;
    }

    #[tokio::test(flavor = "multi_thread")]
    async fn test_tx_broadcasts_through_two_syncs() {
        reth_tracing::init_test_tracing();
        let net = Testnet::create(3).await;

        let mut handles = net.handles();
        let handle0 = handles.next().unwrap();
        let handle1 = handles.next().unwrap();

        drop(handles);
        let handle = net.spawn();

        let listener0 = handle0.event_listener();
        handle0.add_peer(*handle1.peer_id(), handle1.local_addr());
        let secret_key = SecretKey::new(&mut rand::thread_rng());

        let client = NoopProvider::default();
        let pool = testing_pool();
        let config = NetworkConfigBuilder::new(secret_key)
            .disable_discovery()
            .listener_port(0)
            .build(client);
        let transactions_manager_config = config.transactions_manager_config.clone();
        let (network_handle, network, mut transactions, _) = NetworkManager::new(config)
            .await
            .unwrap()
            .into_builder()
            .transactions(pool.clone(), transactions_manager_config)
            .split_with_handle();

        tokio::task::spawn(network);

        // go to syncing (pipeline sync) to idle and then to syncing (live)
        network_handle.update_sync_state(SyncState::Syncing);
        assert!(NetworkInfo::is_syncing(&network_handle));
        network_handle.update_sync_state(SyncState::Idle);
        assert!(!NetworkInfo::is_syncing(&network_handle));
        network_handle.update_sync_state(SyncState::Syncing);
        assert!(NetworkInfo::is_syncing(&network_handle));

        // wait for all initiator connections
        let mut established = listener0.take(2);
        while let Some(ev) = established.next().await {
            match ev {
                NetworkEvent::SessionEstablished {
                    peer_id,
                    remote_addr,
                    client_version,
                    capabilities,
                    messages,
                    status,
                    version,
                } => {
                    // to insert a new peer in transactions peerset
                    transactions.on_network_event(NetworkEvent::SessionEstablished {
                        peer_id,
                        remote_addr,
                        client_version,
                        capabilities,
                        messages,
                        status,
                        version,
                    })
                }
                NetworkEvent::PeerAdded(_peer_id) => continue,
                ev => {
                    panic!("unexpected event {ev:?}")
                }
            }
        }
        // random tx: <https://etherscan.io/getRawTx?tx=0x9448608d36e721ef403c53b00546068a6474d6cbab6816c3926de449898e7bce>
        let input = hex!("02f871018302a90f808504890aef60826b6c94ddf4c5025d1a5742cf12f74eec246d4432c295e487e09c3bbcc12b2b80c080a0f21a4eacd0bf8fea9c5105c543be5a1d8c796516875710fafafdf16d16d8ee23a001280915021bb446d1973501a67f93d2b38894a514b976e7b46dc2fe54598d76");
        let signed_tx = TransactionSigned::decode(&mut &input[..]).unwrap();
        transactions.on_network_tx_event(
            NetworkTransactionEvent::IncomingTransactions {
                peer_id: *handle1.peer_id(),
                msg: Transactions(vec![signed_tx.clone()]),
            },
            &mut noop_context(),
        );
        poll_fn(|cx| {
            let _ = transactions.poll_unpin(cx);
            Poll::Ready(())
        })
        .await;
        assert!(!NetworkInfo::is_initially_syncing(&network_handle));
        assert!(NetworkInfo::is_syncing(&network_handle));
        assert!(!pool.is_empty());
        handle.terminate().await;
    }

    #[tokio::test(flavor = "multi_thread")]
    async fn test_handle_incoming_transactions() {
        reth_tracing::init_test_tracing();
        let net = Testnet::create(3).await;

        let mut handles = net.handles();
        let handle0 = handles.next().unwrap();
        let handle1 = handles.next().unwrap();

        drop(handles);
        let handle = net.spawn();

        let listener0 = handle0.event_listener();

        handle0.add_peer(*handle1.peer_id(), handle1.local_addr());
        let secret_key = SecretKey::new(&mut rand::thread_rng());

        let client = NoopProvider::default();
        let pool = testing_pool();
        let config = NetworkConfigBuilder::new(secret_key)
            .disable_discovery()
            .listener_port(0)
            .build(client);
        let transactions_manager_config = config.transactions_manager_config.clone();
        let (network_handle, network, mut transactions, _) = NetworkManager::new(config)
            .await
            .unwrap()
            .into_builder()
            .transactions(pool.clone(), transactions_manager_config)
            .split_with_handle();
        tokio::task::spawn(network);

        network_handle.update_sync_state(SyncState::Idle);

        assert!(!NetworkInfo::is_syncing(&network_handle));

        // wait for all initiator connections
        let mut established = listener0.take(2);
        while let Some(ev) = established.next().await {
            match ev {
                NetworkEvent::SessionEstablished {
                    peer_id,
                    remote_addr,
                    client_version,
                    capabilities,
                    messages,
                    status,
                    version,
                } => {
                    // to insert a new peer in transactions peerset
                    transactions.on_network_event(NetworkEvent::SessionEstablished {
                        peer_id,
                        remote_addr,
                        client_version,
                        capabilities,
                        messages,
                        status,
                        version,
                    })
                }
                NetworkEvent::PeerAdded(_peer_id) => continue,
                ev => {
                    panic!("unexpected event {ev:?}")
                }
            }
        }
        // random tx: <https://etherscan.io/getRawTx?tx=0x9448608d36e721ef403c53b00546068a6474d6cbab6816c3926de449898e7bce>
        let input = hex!("02f871018302a90f808504890aef60826b6c94ddf4c5025d1a5742cf12f74eec246d4432c295e487e09c3bbcc12b2b80c080a0f21a4eacd0bf8fea9c5105c543be5a1d8c796516875710fafafdf16d16d8ee23a001280915021bb446d1973501a67f93d2b38894a514b976e7b46dc2fe54598d76");
        let signed_tx = TransactionSigned::decode(&mut &input[..]).unwrap();
<<<<<<< HEAD
        transactions.on_network_tx_event(
            NetworkTransactionEvent::IncomingTransactions {
                peer_id: *handle1.peer_id(),
                msg: Transactions(vec![signed_tx.clone()]),
            },
            &mut noop_context(),
        );
        assert_eq!(
            *handle1.peer_id(),
            transactions.transactions_by_peers.get(&signed_tx.hash()).unwrap()[0]
        );
=======
        transactions.on_network_tx_event(NetworkTransactionEvent::IncomingTransactions {
            peer_id: *handle1.peer_id(),
            msg: Transactions(vec![signed_tx.clone()]),
        });
        assert!(transactions
            .transactions_by_peers
            .get(&signed_tx.hash())
            .unwrap()
            .contains(handle1.peer_id()));
>>>>>>> 2df0d91f

        // advance the transaction manager future
        poll_fn(|cx| {
            let _ = transactions.poll_unpin(cx);
            Poll::Ready(())
        })
        .await;

        assert!(!pool.is_empty());
        assert!(pool.get(&signed_tx.hash).is_some());
        handle.terminate().await;
    }

    #[tokio::test(flavor = "multi_thread")]
    async fn test_on_get_pooled_transactions_network() {
        reth_tracing::init_test_tracing();
        let net = Testnet::create(2).await;

        let mut handles = net.handles();
        let handle0 = handles.next().unwrap();
        let handle1 = handles.next().unwrap();

        drop(handles);
        let handle = net.spawn();

        let listener0 = handle0.event_listener();

        handle0.add_peer(*handle1.peer_id(), handle1.local_addr());
        let secret_key = SecretKey::new(&mut rand::thread_rng());

        let client = NoopProvider::default();
        let pool = testing_pool();
        let config = NetworkConfigBuilder::new(secret_key)
            .disable_discovery()
            .listener_port(0)
            .build(client);
        let transactions_manager_config = config.transactions_manager_config.clone();
        let (network_handle, network, mut transactions, _) = NetworkManager::new(config)
            .await
            .unwrap()
            .into_builder()
            .transactions(pool.clone(), transactions_manager_config)
            .split_with_handle();
        tokio::task::spawn(network);

        network_handle.update_sync_state(SyncState::Idle);

        assert!(!NetworkInfo::is_syncing(&network_handle));

        // wait for all initiator connections
        let mut established = listener0.take(2);
        while let Some(ev) = established.next().await {
            match ev {
                NetworkEvent::SessionEstablished {
                    peer_id,
                    remote_addr,
                    client_version,
                    capabilities,
                    messages,
                    status,
                    version,
                } => transactions.on_network_event(NetworkEvent::SessionEstablished {
                    peer_id,
                    remote_addr,
                    client_version,
                    capabilities,
                    messages,
                    status,
                    version,
                }),
                NetworkEvent::PeerAdded(_peer_id) => continue,
                ev => {
                    panic!("unexpected event {ev:?}")
                }
            }
        }
        handle.terminate().await;

        let tx = MockTransaction::eip1559();
        let _ = transactions
            .pool
            .add_transaction(reth_transaction_pool::TransactionOrigin::External, tx.clone())
            .await;

        let request = GetPooledTransactions(vec![tx.get_hash()]);

        let (send, receive) = oneshot::channel::<RequestResult<PooledTransactions>>();

        transactions.on_network_tx_event(
            NetworkTransactionEvent::GetPooledTransactions {
                peer_id: *handle1.peer_id(),
                request,
                response: send,
            },
            &mut noop_context(),
        );

        match receive.await.unwrap() {
            Ok(PooledTransactions(transactions)) => {
                assert_eq!(transactions.len(), 1);
            }
            Err(e) => {
                panic!("error: {:?}", e);
            }
        }
    }

    #[tokio::test]
    async fn test_max_retries_tx_request() {
        reth_tracing::init_test_tracing();

        let mut tx_manager = new_tx_manager().await;
        let tx_fetcher = &mut tx_manager.transaction_fetcher;

        let peer_id_1 = PeerId::new([1; 64]);
        let peer_id_2 = PeerId::new([2; 64]);
        let eth_version = EthVersion::Eth66;
        let seen_hashes = [B256::from_slice(&[1; 32]), B256::from_slice(&[2; 32])];

        let (mut peer_1, mut to_mock_session_rx) = new_mock_session(peer_id_1, eth_version);
        // mark hashes as seen by peer so it can fish them out from the cache for hashes pending
        // fetch
        peer_1.seen_transactions.insert(seen_hashes[0]);
        peer_1.seen_transactions.insert(seen_hashes[1]);
        tx_manager.peers.insert(peer_id_1, peer_1);

        // hashes are seen and currently not inflight, with one fallback peer, and are buffered
        // for first retry in reverse order to make index 0 lru
        let retries = 1;
        let mut backups = default_cache();
        backups.insert(peer_id_1);
        tx_fetcher
            .hashes_fetch_inflight_and_pending_fetch
            .insert(seen_hashes[1], TxFetchMetadata::new(retries, backups.clone(), None));
        tx_fetcher
            .hashes_fetch_inflight_and_pending_fetch
            .insert(seen_hashes[0], TxFetchMetadata::new(retries, backups, None));
        tx_fetcher.hashes_pending_fetch.insert(seen_hashes[1]);
        tx_fetcher.hashes_pending_fetch.insert(seen_hashes[0]);

        // peer_1 is idle
        assert!(tx_fetcher.is_idle(&peer_id_1));

        // sends request for buffered hashes to peer_1
        tx_fetcher.on_fetch_pending_hashes(&tx_manager.peers, |_| true, || (), &mut noop_context());

        let tx_fetcher = &mut tx_manager.transaction_fetcher;

        assert!(tx_fetcher.hashes_pending_fetch.is_empty());
        // as long as request is in inflight peer_1 is not idle
        assert!(!tx_fetcher.is_idle(&peer_id_1));

        // mock session of peer_1 receives request
        let req = to_mock_session_rx
            .recv()
            .await
            .expect("peer_1 session should receive request with buffered hashes");
        let PeerRequest::GetPooledTransactions { request, response } = req else { unreachable!() };
        let GetPooledTransactions(hashes) = request;

        assert_eq!(hashes, seen_hashes);

        // fail request to peer_1
        response
            .send(Err(RequestError::BadResponse))
            .expect("should send peer_1 response to tx manager");
        let Some(FetchEvent::FetchError { peer_id, .. }) = tx_fetcher.next().await else {
            unreachable!()
        };

        // request has resolved, peer_1 is idle again
        assert!(tx_fetcher.is_idle(&peer_id));
        // failing peer_1's request buffers requested hashes for retry
        assert_eq!(tx_fetcher.hashes_pending_fetch.len(), 2);

        let (peer_2, mut to_mock_session_rx) = new_mock_session(peer_id_2, eth_version);
        tx_manager.peers.insert(peer_id_2, peer_2);

        // peer_2 announces same hashes as peer_1
        let msg =
            NewPooledTransactionHashes::Eth66(NewPooledTransactionHashes66(seen_hashes.to_vec()));
        tx_manager.on_new_pooled_transaction_hashes(peer_id_2, msg, &mut noop_context());

        let tx_fetcher = &mut tx_manager.transaction_fetcher;

        // since hashes are already seen, no changes to length of unknown hashes
        assert_eq!(tx_fetcher.hashes_fetch_inflight_and_pending_fetch.len(), 2);
        // but hashes are taken out of buffer and packed into request to peer_2
        assert!(tx_fetcher.hashes_pending_fetch.is_empty());

        // mock session of peer_2 receives request
        let req = to_mock_session_rx
            .recv()
            .await
            .expect("peer_2 session should receive request with buffered hashes");
        let PeerRequest::GetPooledTransactions { response, .. } = req else { unreachable!() };

        // report failed request to tx manager
        response
            .send(Err(RequestError::BadResponse))
            .expect("should send peer_2 response to tx manager");
        let Some(FetchEvent::FetchError { .. }) = tx_fetcher.next().await else { unreachable!() };

        // `MAX_REQUEST_RETRIES_PER_TX_HASH`, 2, for hashes reached so this time won't be buffered
        // for retry
        assert!(tx_fetcher.hashes_pending_fetch.is_empty());
    }
}<|MERGE_RESOLUTION|>--- conflicted
+++ resolved
@@ -634,12 +634,8 @@
     fn on_new_pooled_transaction_hashes(
         &mut self,
         peer_id: PeerId,
-<<<<<<< HEAD
-        mut msg: NewPooledTransactionHashes,
+        msg: NewPooledTransactionHashes,
         cx: &mut Context<'_>,
-=======
-        msg: NewPooledTransactionHashes,
->>>>>>> 2df0d91f
     ) {
         // If the node is initially syncing, ignore transactions
         if self.network.is_initially_syncing() {
@@ -1585,11 +1581,7 @@
 /// Tracks stats about the [`TransactionsManager`].
 #[derive(Debug)]
 pub struct PendingPoolImportsInfo {
-<<<<<<< HEAD
-    /// Number of transactions about to be imported into the pool.
-=======
     /// Number of transactions about to be inserted into the pool.
->>>>>>> 2df0d91f
     pending_pool_imports: Arc<AtomicUsize>,
     /// Max number of transactions allowed to be imported concurrently.
     max_pending_pool_imports: usize,
@@ -1921,29 +1913,16 @@
         // random tx: <https://etherscan.io/getRawTx?tx=0x9448608d36e721ef403c53b00546068a6474d6cbab6816c3926de449898e7bce>
         let input = hex!("02f871018302a90f808504890aef60826b6c94ddf4c5025d1a5742cf12f74eec246d4432c295e487e09c3bbcc12b2b80c080a0f21a4eacd0bf8fea9c5105c543be5a1d8c796516875710fafafdf16d16d8ee23a001280915021bb446d1973501a67f93d2b38894a514b976e7b46dc2fe54598d76");
         let signed_tx = TransactionSigned::decode(&mut &input[..]).unwrap();
-<<<<<<< HEAD
-        transactions.on_network_tx_event(
-            NetworkTransactionEvent::IncomingTransactions {
-                peer_id: *handle1.peer_id(),
-                msg: Transactions(vec![signed_tx.clone()]),
-            },
-            &mut noop_context(),
-        );
-        assert_eq!(
-            *handle1.peer_id(),
-            transactions.transactions_by_peers.get(&signed_tx.hash()).unwrap()[0]
-        );
-=======
+
         transactions.on_network_tx_event(NetworkTransactionEvent::IncomingTransactions {
             peer_id: *handle1.peer_id(),
             msg: Transactions(vec![signed_tx.clone()]),
-        });
+        }, &mut noop_context());
         assert!(transactions
             .transactions_by_peers
             .get(&signed_tx.hash())
             .unwrap()
             .contains(handle1.peer_id()));
->>>>>>> 2df0d91f
 
         // advance the transaction manager future
         poll_fn(|cx| {
